{
        "working_directory": "work",
<<<<<<< HEAD
        "workers_number": "3",
        "os_auth_url": "http://10.197.135.201:5000/v2.0",
        "os_tenant_name": "starlings",
        "os_user_name": "starlings",
        "os_password": "Star16.gs",
        "os_region": "RegionOne",
        "os_private_network_name": "private-test",
        "os_prefix": "ber-",
        "os_default_security_groups": ["default", "openbar"],
        "kube_master_ip": "https://10.197.138.117:6443",
        "kube_cert_file": "/home/bertrand/pki/client.crt",
        "kube_key_file": "/home/bertrand/pki/client.key",
        "kube_ca_file": "/home/bertrand/pki/ca.crt"
=======
        "plugins_directory": "plugins",
        "workers_number": 3,
        "server_graceful_shutdown_timeout": "5m",
        "http_port": 8800,
        "http_address": "0.0.0.0",
        "prefix": "JANUS-",
        "telemetry":{
                "statsd_address": "127.0.0.1:8125",
                "expose_prometheus_endpoint": true
        },
        "infrastructures":{
          "openstack": {
                "auth_url": "http://10.197.132.150:5000/v2.0",
                "tenant_id": "1f219ffcff2342e189ef47c0e9689dfb",
                "tenant_name": "starlings",
                "user_name": "starlingsuser",
                "password": "starlingsuser",
                "region": "RegionOne",
                "private_network_name": "private_starlings",
                "public_network_name": "not_supported",
                "os_default_security_groups": ["default", "lax"]
          },
          "kubernetes": {
                "master_ip": "10.197.138.154:8001"
          }      
        }
>>>>>>> e1904c0e
}<|MERGE_RESOLUTION|>--- conflicted
+++ resolved
@@ -1,20 +1,5 @@
 {
         "working_directory": "work",
-<<<<<<< HEAD
-        "workers_number": "3",
-        "os_auth_url": "http://10.197.135.201:5000/v2.0",
-        "os_tenant_name": "starlings",
-        "os_user_name": "starlings",
-        "os_password": "Star16.gs",
-        "os_region": "RegionOne",
-        "os_private_network_name": "private-test",
-        "os_prefix": "ber-",
-        "os_default_security_groups": ["default", "openbar"],
-        "kube_master_ip": "https://10.197.138.117:6443",
-        "kube_cert_file": "/home/bertrand/pki/client.crt",
-        "kube_key_file": "/home/bertrand/pki/client.key",
-        "kube_ca_file": "/home/bertrand/pki/ca.crt"
-=======
         "plugins_directory": "plugins",
         "workers_number": 3,
         "server_graceful_shutdown_timeout": "5m",
@@ -38,8 +23,10 @@
                 "os_default_security_groups": ["default", "lax"]
           },
           "kubernetes": {
-                "master_ip": "10.197.138.154:8001"
+                "master_url": "https://10.197.138.117:6443",
+                "cert_file": "/etc/pki/janus/k8s-client.crt",
+                "key_file": "/etc/pki/janus/k8s-client.key",
+                "ca_file": "/etc/pki/janus/k8s-ca.crt"
           }      
         }
->>>>>>> e1904c0e
 }