package workflow

import (
	"context"
	"fmt"
	"path"
	"strings"
	"time"

	"github.com/hashicorp/consul/api"
	"github.com/pkg/errors"
	"novaforge.bull.com/starlings-janus/janus/config"
	"novaforge.bull.com/starlings-janus/janus/deployments"
	"novaforge.bull.com/starlings-janus/janus/events"
	"novaforge.bull.com/starlings-janus/janus/helper/consulutil"
	"novaforge.bull.com/starlings-janus/janus/log"
	"novaforge.bull.com/starlings-janus/janus/prov/ansible"
	"novaforge.bull.com/starlings-janus/janus/registry"
	"novaforge.bull.com/starlings-janus/janus/tasks"
	"novaforge.bull.com/starlings-janus/janus/tosca"
)

const wfDelegateActivity string = "delegate"
const wfSetStateActivity string = "set-state"
const wfCallOpActivity string = "call-operation"

type step struct {
	Name       string
	Node       string
	Activities []activity
	Next       []*step
	Previous   []*step
	NotifyChan chan struct{}
	kv         *api.KV
	stepPrefix string
	t          *task
}

type activity interface {
	ActivityType() string
	ActivityValue() string
}

type delegateActivity struct {
	delegate string
}

func (da delegateActivity) ActivityType() string {
	return wfDelegateActivity
}
func (da delegateActivity) ActivityValue() string {
	return da.delegate
}

type setStateActivity struct {
	state string
}

func (s setStateActivity) ActivityType() string {
	return wfSetStateActivity
}
func (s setStateActivity) ActivityValue() string {
	return s.state
}

type callOperationActivity struct {
	operation string
}

func (c callOperationActivity) ActivityType() string {
	return wfCallOpActivity
}
func (c callOperationActivity) ActivityValue() string {
	return c.operation
}

func (s *step) IsTerminal() bool {
	return len(s.Next) == 0
}

func (s *step) SetTaskID(taskID *task) {
	s.t = taskID
}

func (s *step) notifyNext() {
	for _, next := range s.Next {
		log.Debugf("Step %q, notifying step %q", s.Name, next.Name)
		next.NotifyChan <- struct{}{}
	}
}

type visitStep struct {
	refCount int
	s        *step
}

func (s *step) setStatus(status string) error {
	kvp := &api.KVPair{Key: path.Join(s.stepPrefix, "status"), Value: []byte(status)}
	_, err := s.kv.Put(kvp, nil)
	if err != nil {
		return err
	}
	kvp = &api.KVPair{Key: path.Join(consulutil.WorkflowsPrefix, s.t.ID, s.Name), Value: []byte(status)}
	_, err = s.kv.Put(kvp, nil)
	return err
}

func (s *step) isRelationshipTargetNodeRelated() (bool, error) {
	for _, activity := range s.Activities {
		if activity.ActivityType() == wfCallOpActivity {
			operation := activity.ActivityValue()
			isRelationshipOp, operationRealName, _, targetNode, err := deployments.DecodeOperation(s.kv, s.t.TargetID, s.Node, operation)
			if err != nil {
				return false, err
			}
			if isRelationshipOp {
				if deployments.IsRelationshipOperationOnTargetNode(operationRealName) {
					isNodeTargetTask, err := tasks.IsTaskRelatedNode(s.kv, s.t.ID, targetNode)
					if err != nil || isNodeTargetTask {
						return isNodeTargetTask, err
					}
				}
			}
		}
	}
	return false, nil
}

// isRunnable Checks if a step should be run or bypassed
//
// It first checks if the step is not already done in this workflow instance
// And for ScaleUp and ScaleDown it checks if the node or the target node in case of an operation running on the target node is part of the operation
func (s *step) isRunnable() (bool, error) {

	kvp, _, err := s.kv.Get(path.Join(consulutil.WorkflowsPrefix, s.t.ID, s.Name), nil)
	if err != nil {
		return false, errors.Wrap(err, consulutil.ConsulGenericErrMsg)
	}

	if kvp != nil && string(kvp.Value) == "done" {
		return false, nil
	}

	if s.t.TaskType == tasks.ScaleUp || s.t.TaskType == tasks.ScaleDown {
		isNodeTargetTask, err := tasks.IsTaskRelatedNode(s.kv, s.t.ID, s.Node)
		if err != nil {
			return false, err
		}
		if !isNodeTargetTask {
			isTargetNodeRelated, err := s.isRelationshipTargetNodeRelated()
			if err != nil || !isTargetNodeRelated {
				return false, err
			}
		}
	}

	return true, nil
}

func setNodeStatus(kv *api.KV, taskID, deploymentID, nodeName, status string) error {
	instancesIDs, err := tasks.GetInstances(kv, taskID, deploymentID, nodeName)
	if err != nil {
		return err
	}

	for _, id := range instancesIDs {
		// Publish status change event
		err := deployments.SetInstanceStateString(kv, deploymentID, nodeName, id, status)
		if err != nil {
			return err
		}
	}
	return nil
}

func (s *step) run(ctx context.Context, deploymentID string, kv *api.KV, ignoredErrsChan chan error, shutdownChan chan struct{}, cfg config.Configuration, bypassErrors bool) error {
	haveErr := false
	for i := 0; i < len(s.Previous); i++ {
		// Wait for previous be done
		log.Debugf("Step %q waiting for %d previous steps", s.Name, len(s.Previous)-i)
		for {
			select {
			case <-s.NotifyChan:
				log.Debugf("Step %q caught a notification", s.Name)
				goto BR
			case <-shutdownChan:
				log.Printf("Step %q canceled", s.Name)
				s.setStatus("canceled")
				return errors.New("workflow canceled")
			case <-ctx.Done():
				log.Printf("Step %q canceled: %q", s.Name, ctx.Err())
				s.setStatus("canceled")
				return ctx.Err()
			case <-time.After(30 * time.Second):
				log.Debugf("Step %q still waiting for %d previous steps", s.Name, len(s.Previous)-i)
			}
		}
	BR:
	}

	if runnable, err := s.isRunnable(); err != nil {
		return err
	} else if !runnable {
		log.Printf("Deployment %q: Skipping Step %q", deploymentID, s.Name)
		events.LogEngineMessage(kv, deploymentID, fmt.Sprintf("Skipping Step %q", s.Name))
		s.setStatus("done")
		s.notifyNext()
		return nil
	}

	log.Printf("Processing step %q", s.Name)
	for _, activity := range s.Activities {
		actType := activity.ActivityType()
		switch {
		case actType == wfDelegateActivity:
			nodeType, err := deployments.GetNodeType(kv, deploymentID, s.Node)
			if err != nil {
				setNodeStatus(kv, eventPub, s.t.ID, deploymentID, s.Node, tosca.NodeStateError.String())
				log.Printf("Deployment %q, Step %q: Sending error %v to error channel", deploymentID, s.Name, err)
				s.setStatus(tosca.NodeStateError.String())
				if bypassErrors {
					ignoredErrsChan <- err
					haveErr = true
				} else {
					return err
				}
			}
			provisioner, err := registry.GetRegistry().GetDelegateExecutor(nodeType)
			if err != nil {
				setNodeStatus(kv, eventPub, s.t.ID, deploymentID, s.Node, tosca.NodeStateError.String())
				log.Printf("Deployment %q, Step %q: Sending error %v to error channel", deploymentID, s.Name, err)
				s.setStatus(tosca.NodeStateError.String())
				if bypassErrors {
					ignoredErrsChan <- err
					haveErr = true
				} else {
					return err
				}
			}
			delegateOp := activity.ActivityValue()
<<<<<<< HEAD
			if err := provisioner.ExecDelegate(ctx, cfg, s.t.ID, deploymentID, s.Node, delegateOp); err != nil {
				setNodeStatus(kv, eventPub, s.t.ID, deploymentID, s.Node, tosca.NodeStateError.String())
=======
			if err := provisioner.ExecDelegate(ctx, kv, cfg, s.t.ID, deploymentID, s.Node, delegateOp); err != nil {
				setNodeStatus(kv, s.t.ID, deploymentID, s.Node, tosca.NodeStateError.String())
>>>>>>> f2418a95
				log.Printf("Deployment %q, Step %q: Sending error %v to error channel", deploymentID, s.Name, err)
				s.setStatus(tosca.NodeStateError.String())
				if bypassErrors {
					ignoredErrsChan <- err
					haveErr = true
				} else {
					return err
				}
			}
		case actType == wfSetStateActivity:
			setNodeStatus(kv, s.t.ID, deploymentID, s.Node, activity.ActivityValue())
		case actType == wfCallOpActivity:
			exec := ansible.NewExecutor()
			err := exec.ExecOperation(ctx, cfg, s.t.ID, deploymentID, s.Node, activity.ActivityValue())
			if err != nil {
				setNodeStatus(kv, s.t.ID, deploymentID, s.Node, tosca.NodeStateError.String())
				log.Printf("Deployment %q, Step %q: Sending error %v to error channel", deploymentID, s.Name, err)
				if bypassErrors {
					ignoredErrsChan <- err
					haveErr = true
				} else {
					s.setStatus(tosca.NodeStateError.String())
					return err
				}
			}
		}
	}

	s.notifyNext()

	if haveErr {
		log.Debug("Step %s generate an error but workflow continue", s.Name)
		s.setStatus(tosca.NodeStateError.String())
		// Return nil otherwise the rest of the workflow will be canceled
		return nil
	}
	log.Debugf("Step %s done without error.", s.Name)
	s.setStatus("done")
	return nil
}

func readStep(kv *api.KV, stepsPrefix, stepName string, visitedMap map[string]*visitStep) (*step, error) {
	stepPrefix := stepsPrefix + stepName
	s := &step{Name: stepName, kv: kv, stepPrefix: stepPrefix}
	kvPair, _, err := kv.Get(stepPrefix+"/node", nil)
	if err != nil {
		log.Print(err)
		return nil, err
	}
	if kvPair == nil {
		return nil, errors.Errorf("Missing node attribute for step %s", stepName)
	}
	s.Node = string(kvPair.Value)

	kvPairs, _, err := kv.List(stepPrefix+"/activity", nil)
	if err != nil {
		return nil, err
	}
	if len(kvPairs) == 0 {
		return nil, errors.Errorf("Activity missing for step %s, this is not allowed", stepName)
	}
	s.Activities = make([]activity, 0)
	for _, actKV := range kvPairs {
		key := strings.TrimPrefix(actKV.Key, stepPrefix+"/activity/")
		switch {
		case key == wfDelegateActivity:
			s.Activities = append(s.Activities, delegateActivity{delegate: string(actKV.Value)})
		case key == wfSetStateActivity:
			s.Activities = append(s.Activities, setStateActivity{state: string(actKV.Value)})
		case key == wfCallOpActivity:
			s.Activities = append(s.Activities, callOperationActivity{operation: string(actKV.Value)})
		default:
			return nil, errors.Errorf("Unsupported activity type: %s", key)
		}
	}
	s.NotifyChan = make(chan struct{})

	kvPairs, _, err = kv.List(stepPrefix+"/next", nil)
	if err != nil {
		return nil, err
	}
	s.Next = make([]*step, 0)
	s.Previous = make([]*step, 0)
	for _, nextKV := range kvPairs {
		var nextStep *step
		nextStepName := strings.TrimPrefix(nextKV.Key, stepPrefix+"/next/")
		if visitStep, ok := visitedMap[nextStepName]; ok {
			log.Debugf("Found existing step %s", nextStepName)
			nextStep = visitStep.s
		} else {
			log.Debugf("Reading new step %s from Consul", nextStepName)
			nextStep, err = readStep(kv, stepsPrefix, nextStepName, visitedMap)
			if err != nil {
				return nil, err
			}
		}

		s.Next = append(s.Next, nextStep)
		nextStep.Previous = append(nextStep.Previous, s)
		visitedMap[nextStepName].refCount++
		log.Debugf("RefCount for step %s set to %d", nextStepName, visitedMap[nextStepName].refCount)
	}
	visitedMap[stepName] = &visitStep{refCount: 0, s: s}
	return s, nil

}

// Creates a workflow tree from values stored in Consul at the given prefix.
// It returns roots (starting) Steps.
func readWorkFlowFromConsul(kv *api.KV, wfPrefix string) ([]*step, error) {
	stepsPrefix := wfPrefix + "/steps/"
	stepsPrefixes, _, err := kv.Keys(stepsPrefix, "/", nil)
	if err != nil {
		log.Print(err)
		return nil, err
	}
	steps := make([]*step, 0)
	visitedMap := make(map[string]*visitStep, len(stepsPrefixes))
	for _, stepPrefix := range stepsPrefixes {
		stepName := path.Base(stepPrefix)
		if visitStep, ok := visitedMap[stepName]; !ok {
			step, err := readStep(kv, stepsPrefix, stepName, visitedMap)
			if err != nil {
				return nil, err
			}
			steps = append(steps, step)
		} else {
			steps = append(steps, visitStep.s)
		}
	}

	return steps, nil
}<|MERGE_RESOLUTION|>--- conflicted
+++ resolved
@@ -215,7 +215,7 @@
 		case actType == wfDelegateActivity:
 			nodeType, err := deployments.GetNodeType(kv, deploymentID, s.Node)
 			if err != nil {
-				setNodeStatus(kv, eventPub, s.t.ID, deploymentID, s.Node, tosca.NodeStateError.String())
+				setNodeStatus(kv, s.t.ID, deploymentID, s.Node, tosca.NodeStateError.String())
 				log.Printf("Deployment %q, Step %q: Sending error %v to error channel", deploymentID, s.Name, err)
 				s.setStatus(tosca.NodeStateError.String())
 				if bypassErrors {
@@ -227,7 +227,7 @@
 			}
 			provisioner, err := registry.GetRegistry().GetDelegateExecutor(nodeType)
 			if err != nil {
-				setNodeStatus(kv, eventPub, s.t.ID, deploymentID, s.Node, tosca.NodeStateError.String())
+				setNodeStatus(kv, s.t.ID, deploymentID, s.Node, tosca.NodeStateError.String())
 				log.Printf("Deployment %q, Step %q: Sending error %v to error channel", deploymentID, s.Name, err)
 				s.setStatus(tosca.NodeStateError.String())
 				if bypassErrors {
@@ -238,13 +238,8 @@
 				}
 			}
 			delegateOp := activity.ActivityValue()
-<<<<<<< HEAD
 			if err := provisioner.ExecDelegate(ctx, cfg, s.t.ID, deploymentID, s.Node, delegateOp); err != nil {
-				setNodeStatus(kv, eventPub, s.t.ID, deploymentID, s.Node, tosca.NodeStateError.String())
-=======
-			if err := provisioner.ExecDelegate(ctx, kv, cfg, s.t.ID, deploymentID, s.Node, delegateOp); err != nil {
 				setNodeStatus(kv, s.t.ID, deploymentID, s.Node, tosca.NodeStateError.String())
->>>>>>> f2418a95
 				log.Printf("Deployment %q, Step %q: Sending error %v to error channel", deploymentID, s.Name, err)
 				s.setStatus(tosca.NodeStateError.String())
 				if bypassErrors {
