--- conflicted
+++ resolved
@@ -36,37 +36,10 @@
 
 // Configuration holds config information filled by Cobra and Viper (see commands package for more information)
 type Configuration struct {
-<<<<<<< HEAD
-	AnsibleUseOpenSSH             bool
-	AnsibleDebugExec              bool
-	AnsibleConnectionRetries      int
-	OperationRemoteBaseDir        string
-	PluginsDirectory              string
-	WorkingDirectory              string
-	WorkersNumber                 int
-	ServerGracefulShutdownTimeout time.Duration
-	HTTPPort                      int
-	HTTPAddress                   string
-	KeyFile                       string
-	CertFile                      string
-	KeepOperationRemotePath       bool
-	ResourcesPrefix               string
-	ConsulToken                   string
-	ConsulDatacenter              string
-	ConsulAddress                 string
-	ConsulKey                     string
-	ConsulCert                    string
-	ConsulCA                      string
-	ConsulCAPath                  string
-	ConsulSSL                     bool
-	ConsulSSLVerify               bool
-	ConsulPubMaxRoutines          int
-	Telemetry                     Telemetry
-	Infrastructures               map[string]InfrastructureConfig
-=======
 	AnsibleUseOpenSSH                bool
 	AnsibleDebugExec                 bool
 	AnsibleConnectionRetries         int
+	OperationRemoteBaseDir           string
 	PluginsDirectory                 string
 	WorkingDirectory                 string
 	WorkersNumber                    int
@@ -90,7 +63,6 @@
 	Telemetry                        Telemetry
 	Infrastructures                  map[string]InfrastructureConfig
 	WfStepGracefulTerminationTimeout time.Duration
->>>>>>> 7ea886e1
 }
 
 // Telemetry holds the configuration for the telemetry service
