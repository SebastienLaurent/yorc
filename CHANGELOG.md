--- conflicted
+++ resolved
@@ -5,18 +5,12 @@
 ### ENHANCEMENTS
 
 * Print plugin logs in higher level than DEBUG ([GH-329](https://github.com/ystia/yorc/issues/329))
+* Slurm job logs are displayed many time ([GH-397](https://github.com/ystia/yorc/issues/397))
+* Allow to configure resources prefix for bootstrapped Yorc ([GH-399](https://github.com/ystia/yorc/issues/399))
 
 ### BUG FIXES
 
 * Kubernetes infrastructure configuration support in Yorc is not able to detect erroneous config file path ([GH-378](https://github.com/ystia/yorc/issues/378))
-
-### ENHANCEMENTS
-
-<<<<<<< HEAD
-* Allow to configure resources prefix for bootstrapped Yorc ([GH-399](https://github.com/ystia/yorc/issues/399))
-=======
-* Slurm job logs are displayed many time ([GH-397](https://github.com/ystia/yorc/issues/397))
->>>>>>> bfff8fb2
 
 ## 3.2.0-RC1 (May 10, 2019)
 
