--- conflicted
+++ resolved
@@ -4,10 +4,8 @@
 
 ### ENHANCEMENTS
 
-<<<<<<< HEAD
+* Bootstrap Yorc with a Vault instance ([GH-282](https://github.com/ystia/yorc/issues/282))
 * Refactor Slurm jobs ([GH-220](https://github.com/ystia/yorc/issues/220))
-=======
-* Bootstrap Yorc with a Vault instance ([GH-282](https://github.com/ystia/yorc/issues/282))
 
 ### FEATURES
 
@@ -16,7 +14,6 @@
 ### BUG FIXES
 
 * Deployment fails on error "socket: too many open files" ([GH-334](https://github.com/ystia/yorc/issues/334))
->>>>>>> a74d593e
 
 ## 3.2.0-M3 (March 11, 2019)
 
