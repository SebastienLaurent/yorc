--- conflicted
+++ resolved
@@ -16,10 +16,7 @@
 * All ssh connections to Slurm are killed if ssh server has reached the max number of allowed sessions ([GH-291](https://github.com/ystia/yorc/issues/291))
 * It can take a considerable delay for a deployment to change status to UNDEPLOYMENT_IN_PROGRESS ([GH-306](https://github.com/ystia/yorc/issues/306))
 * Slurm job monitoring is not designed for concurrency ([GH-308](https://github.com/ystia/yorc/issues/308))
-<<<<<<< HEAD
-=======
 * SSH Session pool: Panic if connection failed, this impacts Slurm infrastructure ([GH-315](https://github.com/ystia/yorc/issues/315))
->>>>>>> b030749a
 
 ### ENHANCEMENTS
 
