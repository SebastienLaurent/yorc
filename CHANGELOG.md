--- conflicted
+++ resolved
@@ -5,11 +5,8 @@
 ### ENHANCEMENTS
 
 * Add Consul DB migration of hostspools due to locations modifications ([GH-531](https://github.com/ystia/yorc/issues/531))
-<<<<<<< HEAD
 * Allow to provide inline configuration options for generated sbatch scripts ([GH-537](https://github.com/ystia/yorc/issues/537))
-=======
 * Update Infrastructure collector feature to handle locations ([GH-533](https://github.com/ystia/yorc/issues/533))
->>>>>>> 96bc6751
 
 ### BUG FIXES
 
