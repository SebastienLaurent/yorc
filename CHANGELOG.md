--- conflicted
+++ resolved
@@ -6,15 +6,13 @@
 
 * The orchestrator requires now at least Ansible 2.7.2 (upgrade from 2.6.3 introduced in [GH-194](https://github.com/ystia/yorc/issues/194))
 
-<<<<<<< HEAD
 ### FEATURES
 
 * Allow to bootstrap a full stack Alien4Cloud/Yorc setup using yorc CLI ([GH-131](https://github.com/ystia/yorc/issues/131))
-=======
+
 ### BUG FIXES
 
 * ConnectTo relationship not working for kubernetes topologies ([GH-212](https://github.com/ystia/yorc/issues/212))
->>>>>>> 556640a5
 
 ## 3.1.0-M6 (November 16, 2018)
 
