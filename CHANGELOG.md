--- conflicted
+++ resolved
@@ -19,11 +19,8 @@
 
 ### ENHANCEMENTS
 
-<<<<<<< HEAD
 * Should be able to specify the type of volume when creating an openstack instance ([GH-703](https://github.com/ystia/yorc/issues/703))
-=======
 * Support ssh connection retries ([GH-688](https://github.com/ystia/yorc/issues/688))
->>>>>>> d7754073
 * Remove useless/cluttering logs ([GH-681](https://github.com/ystia/yorc/issues/681))
 * Should be able to specify edcsa or rsa ssh keys in gcloud compute instances metadata ([GH-697](https://github.com/ystia/yorc/issues/697))
 * Add the ability to define OpenStack Compute Instance metadata ([GH-687](https://github.com/ystia/yorc/issues/687))
