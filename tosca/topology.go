--- conflicted
+++ resolved
@@ -9,12 +9,6 @@
 
 	Imports []ImportMap `yaml:"imports,omitempty"`
 
-<<<<<<< HEAD
-	NodeTypes        map[string]NodeType `yaml:"node_types,omitempty"`
-	RelationshipTypes map[string]RelationshipType `yaml:"relationship_types,omitempty"`
-
-	TopologyTemplate TopologyTemplate    `yaml:"topology_template"`
-=======
 	// TODO Data Types
 	NodeTypes         map[string]NodeType         `yaml:"node_types,omitempty"`
 	CapabilityTypes   map[string]CapabilityType   `yaml:"capability_types,omitempty"`
@@ -23,7 +17,6 @@
 	// TODO Policy Types
 
 	TopologyTemplate TopologyTemplate `yaml:"topology_template"`
->>>>>>> 867a2987
 }
 
 type TopologyTemplate struct {
