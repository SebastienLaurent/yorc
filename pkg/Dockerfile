--- conflicted
+++ resolved
@@ -3,30 +3,15 @@
 # 0.6.16 is dynamically linked which causes problems (wait for 0.6.17 or 0.7.0)
 ENV TERRAFORM_VERSION=0.6.15
 
-<<<<<<< HEAD
-RUN apk add --update ansible openssh-client && \
-    rm -rf /var/cache/apk/*
-
 ADD rootfs /
 
-=======
-RUN apk add --update ansible && \
-    rm -rf /var/cache/apk/*
-# TODO join those 2 RUN (currently not joined for build/experiment raisons)
->>>>>>> 588eed68
-RUN cd /tmp && \
+RUN apk add --update ansible openssh-client && \
+    rm -rf /var/cache/apk/* && \
+    cd /tmp && \
     curl -O https://releases.hashicorp.com/terraform/${TERRAFORM_VERSION}/terraform_${TERRAFORM_VERSION}_linux_amd64.zip && \
     cd /usr/local/bin && \
     unzip /tmp/terraform_${TERRAFORM_VERSION}_linux_amd64.zip && \
-<<<<<<< HEAD
     addgroup janus && \
-=======
-    rm -fr /tmp/*
-
-ADD rootfs /
-
-RUN addgroup janus && \
->>>>>>> 588eed68
     adduser -D -s /bin/bash -h /var/janus -g janus -G janus janus && \
     umask 0077 && \
     mkdir -p /var/janus/.ansible/tmp && \
