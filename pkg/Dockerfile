--- conflicted
+++ resolved
@@ -18,13 +18,9 @@
 
 # Python is required here as it should not be removed automatically when uninstalling python-dev
 # We do not install the whole docker package but just docker-cli
-<<<<<<< HEAD
-RUN apk add --update make openssh-client python3 python3-dev gcc musl-dev libffi-dev openssl-dev docker-cli && \
-    python3 -m ensurepip && \
-=======
+
 RUN apk add --update make openssh-client python3 python3-dev gcc musl-dev libffi-dev openssl-dev docker-cli cargo rust && \
     python3 -m ensurepip --upgrade && \
->>>>>>> f705829e
     if [ ! -e /usr/bin/pip ]; then ln -s pip3 /usr/bin/pip ; fi && \
     if [ ! -e /usr/bin/python ]; then ln -sf /usr/bin/python3 /usr/bin/python; fi && \
     pip install ansible==${ANSIBLE_VERSION} docker-py netaddr jmespath && \
