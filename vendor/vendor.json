--- conflicted
+++ resolved
@@ -92,12 +92,6 @@
 			"revisionTime": "2016-10-05T04:06:20Z"
 		},
 		{
-<<<<<<< HEAD
-			"checksumSHA1": "qlPUeFabwF4RKAOF1H+yBFU1Veg=",
-			"path": "github.com/golang/protobuf/proto",
-			"revision": "6a1fa9404c0aebf36c879bc50152edcc953910d2",
-			"revisionTime": "2017-06-22T20:25:51Z"
-=======
 			"checksumSHA1": "17vYJDDMJO63/G/tRFIUuSlMCbE=",
 			"origin": "k8s.io/apimachinery/vendor/github.com/ghodss/yaml",
 			"path": "github.com/ghodss/yaml",
@@ -165,7 +159,6 @@
 			"path": "github.com/googleapis/gnostic/extensions",
 			"revision": "6daa6a29b8b866679a5be039ad0c8149de1cd60a",
 			"revisionTime": "2017-07-05T23:52:01Z"
->>>>>>> 9aa1b8d7
 		},
 		{
 			"checksumSHA1": "fuHy7RqerjuNdQCj/Kn2PiyWo1A=",
