--- conflicted
+++ resolved
@@ -55,17 +55,6 @@
 			for stepName, step := range wf.Steps {
 				fmt.Printf("  Step %s:\n", stepName)
 				fmt.Println("    Target:", step.Target)
-<<<<<<< HEAD
-				fmt.Println("    Activity:")
-				if step.Activity.CallOperation != "" {
-					fmt.Println("      - Call Operation:", step.Activity.CallOperation)
-				}
-				if step.Activity.Delegate != "" {
-					fmt.Println("      - Delegate:", step.Activity.Delegate)
-				}
-				if step.Activity.SetState != "" {
-					fmt.Println("      - Set State:", step.Activity.SetState)
-=======
 				fmt.Println("    Activities:")
 				for _, activity := range step.Activities {
 					if activity.CallOperation != "" {
@@ -77,7 +66,6 @@
 					if activity.SetState != "" {
 						fmt.Println("      - Set State:", activity.SetState)
 					}
->>>>>>> 0172605a
 				}
 				if len(step.OnSuccess) > 0 {
 					fmt.Println("    On Success:")
