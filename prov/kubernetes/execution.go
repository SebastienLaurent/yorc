package kubernetes

import (
	"context"
	"encoding/base64"
	"encoding/json"
	"net/url"
	"path"
	"strings"
	"time"

	"github.com/ystia/yorc/helper/consulutil"

	"fmt"

	"github.com/hashicorp/consul/api"
	"github.com/pkg/errors"

	"k8s.io/api/core/v1"
	"k8s.io/api/extensions/v1beta1"
	metav1 "k8s.io/apimachinery/pkg/apis/meta/v1"
	"k8s.io/client-go/kubernetes"

	"github.com/ystia/yorc/config"
	"github.com/ystia/yorc/deployments"
	"github.com/ystia/yorc/events"
	"github.com/ystia/yorc/log"
	"github.com/ystia/yorc/prov"
	"github.com/ystia/yorc/prov/operations"
	"github.com/ystia/yorc/tasks"
)

const deploymentResourceType string = "janus.nodes.kubernetes.api.types.DeploymentResource"
const serviceResourceType string = "janus.nodes.kubernetes.api.types.ServiceResource"

// An EnvInput represent a TOSCA operation input
//
// This element is exported in order to be used by text.Template but should be consider as internal

type execution interface {
	execute(ctx context.Context) error
}

type executionScript struct {
	*executionCommon
}

type dockerConfigEntry struct {
	Username string `json:"username"`
	Password string `json:"password"`
	Email    string `json:"email,omitempty"`
	Auth     string `json:"auth"`
}

type executionCommon struct {
	kv             *api.KV
	cfg            config.Configuration
	deploymentID   string
	taskID         string
	taskType       tasks.TaskType
	NodeName       string
	Operation      prov.Operation
	NodeType       string
	Description    string
	EnvInputs      []*operations.EnvInput
	VarInputsNames []string
	Repositories   map[string]string
	SecretRepoName string
}

func newExecution(kv *api.KV, cfg config.Configuration, taskID, deploymentID, nodeName string, operation prov.Operation) (execution, error) {
	taskType, err := tasks.GetTaskType(kv, taskID)
	if err != nil {
		return nil, err
	}

	execCommon := &executionCommon{kv: kv,
		cfg:            cfg,
		deploymentID:   deploymentID,
		NodeName:       nodeName,
		Operation:      operation,
		VarInputsNames: make([]string, 0),
		EnvInputs:      make([]*operations.EnvInput, 0),
		taskID:         taskID,
		taskType:       taskType,
	}

	return execCommon, execCommon.resolveOperation()
}

func (e *executionCommon) resolveOperation() error {
	var err error
	e.NodeType, err = deployments.GetNodeType(e.kv, e.deploymentID, e.NodeName)
	return err
}

func (e *executionCommon) execute(ctx context.Context) (err error) {
	ctx = context.WithValue(ctx, "generator", newGenerator(e.kv, e.cfg))
	instances, err := tasks.GetInstances(e.kv, e.taskID, e.deploymentID, e.NodeName)
	nbInstances := int32(len(instances))
	switch strings.ToLower(e.Operation.Name) {
	case "standard.create":
		return e.createKubernetesResource(ctx)
	case "standard.configure":
		log.Printf("Voluntary bypassing operation %s", e.Operation.Name)
		return nil
<<<<<<< HEAD
	case "standard.start":
		if e.taskType == tasks.ScaleUp {
=======
	case "tosca.interfaces.node.lifecycle.standard.start":
		if e.taskType == tasks.ScaleOut {
>>>>>>> 687d6ec4
			log.Println("##### Scale up node !")
			err = e.scaleNode(ctx, tasks.ScaleOut, nbInstances)
		} else {
			log.Println("##### Deploy node !")
			err = e.deployNode(ctx, nbInstances)
		}
		if err != nil {
			return err
		}
		return e.checkNode(ctx)
<<<<<<< HEAD
	case "standard.stop":
		if e.taskType == tasks.ScaleDown {
=======
	case "tosca.interfaces.node.lifecycle.standard.stop":
		if e.taskType == tasks.ScaleIn {
>>>>>>> 687d6ec4
			log.Println("##### Scale down node !")
			return e.scaleNode(ctx, tasks.ScaleIn, nbInstances)
		}
		return e.uninstallNode(ctx)
	case "standard.delete":
		log.Printf("Voluntary bypassing operation %s", e.Operation.Name)
		return nil
	default:
		return errors.Errorf("Unsupported operation %q", e.Operation.Name)
	}
}

func (e *executionCommon) createKubernetesResource(ctx context.Context) (err error) {
	nodeType, err := deployments.GetNodeType(e.kv, e.deploymentID, e.NodeName)
	if err != nil {
		return errors.Wrap(err, "Failed to create k8s resource")
	}

	switch nodeType {
	case deploymentResourceType:
		return e.createDeploymentResource(ctx)
	case serviceResourceType:
		return e.createServiceResource(ctx)
	default:
		return errors.Errorf("Unsupported k8s resource type %q", nodeType)
	}

}

func (e *executionCommon) createDeploymentResource(ctx context.Context) (err error) {
	var deploymentRepr v1beta1.Deployment

	if found, result, err := deployments.GetNodeProperty(e.kv, e.deploymentID, e.NodeName, "resource_spec"); err != nil {
		return err
	} else if !found {
		return errors.Errorf("Missing mandatory resource_spec property for node %s", e.NodeName)
	} else {
		// Unmarshal JSON to k8s data structs
		if err = json.Unmarshal([]byte(result), &deploymentRepr); err != nil {
			log.Printf("Try to create k8S resource %s", result)
			return errors.Errorf("The resource-spec JSON unmarshaling failed: %s", err)
		}
	}

	clientset := ctx.Value("clientset")

	// TODO manage Namespace creation
	// Get it from matadata, or generate it using deploymentID
	// (Synchronize with Alien)
	//namespace, err := getNamespace(e.kv, e.deploymentID, e.NodeName)
	//namespace := deploymentRepresentation.ObjectMeta.Namespace
	namespace := "default"

	// Crete a deployment based on the provided representation and return's the k8s server's representation of the created deployment
	deployment, err := (clientset.(*kubernetes.Clientset)).ExtensionsV1beta1().Deployments(namespace).Create(&deploymentRepr)
	if err != nil {
		return err
	}
	log.Printf("$$$$$ k8s Deployment %s created", deployment.Name)

	return nil
}

func (e *executionCommon) createServiceResource(ctx context.Context) (err error) {
	var serviceRepr v1.Service

	if found, result, err := deployments.GetNodeProperty(e.kv, e.deploymentID, e.NodeName, "resource_spec"); err != nil {
		return err
	} else if !found {
		return errors.Errorf("Missing mandatory resource_spec property for node %s", e.NodeName)
	} else {
		// Unmarshal JSON to k8s data structs
		if err = json.Unmarshal([]byte(result), &serviceRepr); err != nil {
			log.Printf("Try to create k8s resource %s", result)
			return errors.Errorf("The resource-spec JSON unmarshaling failed: %s", err)
		}
	}

	clientset := ctx.Value("clientset")
	namespace := "default"

	// Crete a service based on a provided representation and return's the k8s server's representation of the created service
	service, err := (clientset.(*kubernetes.Clientset)).CoreV1().Services(namespace).Create(&serviceRepr)
	if err != nil {
		return errors.Wrap(err, "Failed to create service")
	}

	log.Printf("$$$$$ k8s Service %s created", service.Name)

	return nil
}

func (e *executionCommon) parseEnvInputs() []v1.EnvVar {
	var data []v1.EnvVar

	for _, val := range e.EnvInputs {
		tmp := v1.EnvVar{Name: val.Name, Value: val.Value}
		data = append(data, tmp)
	}

	return data
}

func (e *executionCommon) checkRepository(ctx context.Context) error {
	clientset := ctx.Value("clientset").(*kubernetes.Clientset)
	generator := ctx.Value("generator").(*k8sGenerator)

	namespace, err := getNamespace(e.kv, e.deploymentID, e.NodeName)
	if err != nil {
		return err
	}

	repoName, err := deployments.GetOperationImplementationRepository(e.kv, e.deploymentID, e.NodeType, e.Operation.Name)
	if err != nil {
		return err
	}

	secret, err := clientset.CoreV1().Secrets(namespace).Get(repoName, metav1.GetOptions{})
	if err == nil && secret.Name == repoName {
		return nil
	}

	repoURL, err := deployments.GetRepositoryURLFromName(e.kv, e.deploymentID, repoName)
	if repoURL == deployments.DockerHubURL {
		return nil
	}

	//Generate a new secret
	var byteD []byte
	var dockercfgAuth dockerConfigEntry

	if tokenType, _ := deployments.GetRepositoryTokenTypeFromName(e.kv, e.deploymentID, repoName); tokenType == "password" {
		token, user, err := deployments.GetRepositoryTokenUserFromName(e.kv, e.deploymentID, repoName)
		if err != nil {
			return err
		}
		dockercfgAuth.Username = user
		dockercfgAuth.Password = token
		dockercfgAuth.Auth = base64.StdEncoding.EncodeToString([]byte(user + ":" + token))
		dockercfgAuth.Email = "test@test.com"
	}

	dockerCfg := map[string]dockerConfigEntry{repoURL: dockercfgAuth}

	repoName = strings.ToLower(repoName)
	byteD, err = json.Marshal(dockerCfg)
	if err != nil {
		return err
	}

	_, err = generator.createNewRepoSecret(clientset, namespace, repoName, byteD)
	e.SecretRepoName = repoName

	if err != nil {
		return err
	}

	return nil
}

func (e *executionCommon) scaleNode(ctx context.Context, scaleType tasks.TaskType, nbInstances int32) error {
	clientset := ctx.Value("clientset")

	namespace, err := getNamespace(e.kv, e.deploymentID, e.NodeName)
	if err != nil {
		return err
	}

	deployment, err := (clientset.(*kubernetes.Clientset)).ExtensionsV1beta1().Deployments(namespace).Get(strings.ToLower(e.cfg.ResourcesPrefix+e.NodeName), metav1.GetOptions{})

	replica := *deployment.Spec.Replicas
	if scaleType == tasks.ScaleOut {
		replica = replica + nbInstances
	} else if scaleType == tasks.ScaleIn {
		replica = replica - nbInstances
	}

	deployment.Spec.Replicas = &replica
	_, err = (clientset.(*kubernetes.Clientset)).ExtensionsV1beta1().Deployments(namespace).Update(deployment)
	if err != nil {
		return errors.Wrap(err, "Failed to scale deployment")
	}

	return nil
}

func (e *executionCommon) deployNode(ctx context.Context, nbInstances int32) error {
	clientset := ctx.Value("clientset")
	generator := ctx.Value("generator").(*k8sGenerator)

	namespace, err := getNamespace(e.kv, e.deploymentID, e.NodeName)
	if err != nil {
		return err
	}

	err = generator.createNamespaceIfMissing(e.deploymentID, namespace, clientset.(*kubernetes.Clientset))
	if err != nil {
		return err
	}

	err = e.checkRepository(ctx)
	if err != nil {
		return err
	}

	e.EnvInputs, e.VarInputsNames, err = operations.ResolveInputs(e.kv, e.deploymentID, e.NodeName, e.taskID, e.Operation)
	if err != nil {
		return err
	}
	inputs := e.parseEnvInputs()

	deployment, service, err := generator.generateDeployment(e.deploymentID, e.NodeName, e.Operation.Name, e.NodeType, e.SecretRepoName, inputs, nbInstances)
	if err != nil {
		return err
	}

	_, err = (clientset.(*kubernetes.Clientset)).ExtensionsV1beta1().Deployments(namespace).Create(&deployment)

	if err != nil {
		return errors.Wrap(err, "Failed to create deployment")
	}

	if service.Name != "" {
		serv, err := (clientset.(*kubernetes.Clientset)).CoreV1().Services(namespace).Create(&service)
		if err != nil {
			return errors.Wrap(err, "Failed to create service")
		}
		var s string
		for _, val := range serv.Spec.Ports {
			kubConf := e.cfg.Infrastructures["kubernetes"]
			kubMasterIP := kubConf.GetString("master_url")
			u, _ := url.Parse(kubMasterIP)
			h := strings.Split(u.Host, ":")
			str := fmt.Sprintf("http://%s:%d", h[0], val.NodePort)

			log.Printf("%s : %s: %d:%d mapped to %s", serv.Name, val.Name, val.Port, val.TargetPort.IntVal, str)

			s = fmt.Sprintf("%s %d ==> %s \n", s, val.Port, str)
		}
		err = deployments.SetAttributeForAllInstances(e.kv, e.deploymentID, e.NodeName, "k8s_service_url", s)
		if err != nil {
			return errors.Wrap(err, "Failed to set attribute")
		}

		// Legacy
		err = deployments.SetAttributeForAllInstances(e.kv, e.deploymentID, e.NodeName, "ip_address", service.Name)
		if err != nil {
			return errors.Wrap(err, "Failed to set attribute")
		}

		err = deployments.SetAttributeForAllInstances(e.kv, e.deploymentID, e.NodeName, "k8s_service_name", service.Name)
		if err != nil {
			return errors.Wrap(err, "Failed to set attribute")
		}
		// TODO check that it is a good idea to use it as endpoint ip_address
		err = deployments.SetCapabilityAttributeForAllInstances(e.kv, e.deploymentID, e.NodeName, "endpoint", "ip_address", service.Name)
		if err != nil {
			return errors.Wrap(err, "Failed to set capability attribute")
		}
	}

	// TODO this is very bad but we need to add a hook in order to undeploy our pods we the tosca node stops
	// It will be better if we have a Kubernetes node type with a default stop implementation that will be inherited by
	// sub components.
	// So let's add an implementation of the stop operation in the node type
	return e.setUnDeployHook()
}

func (e *executionCommon) setUnDeployHook() error {
	_, err := deployments.GetNodeTypeImplementingAnOperation(e.kv, e.deploymentID, e.NodeName, "tosca.interfaces.node.lifecycle.standard.stop")
	if err != nil {
		if !deployments.IsOperationNotImplemented(err) {
			return err
		}
		// Set an implementation type
		// TODO this works as long as Alien still add workflow steps for those operations even if there is no real operation defined
		// As this sounds like a hack we do not create a method in the deployments package to do it
		_, errGrp, store := consulutil.WithContext(context.Background())
		opPath := path.Join(consulutil.DeploymentKVPrefix, e.deploymentID, "topology/types", e.NodeType, "interfaces/standard/stop")
		store.StoreConsulKeyAsString(path.Join(opPath, "name"), "stop")
		store.StoreConsulKeyAsString(path.Join(opPath, "implementation/type"), kubernetesArtifactImplementation)
		store.StoreConsulKeyAsString(path.Join(opPath, "implementation/description"), "Auto-generated operation")
		return errGrp.Wait()
	}
	// There is already a custom stop operation defined in the type hierarchy let's use it
	return nil
}

func (e *executionCommon) checkNode(ctx context.Context) error {
	clientset := ctx.Value("clientset")

	namespace, err := getNamespace(e.kv, e.deploymentID, e.NodeName)
	if err != nil {
		return err
	}

	deploymentReady := false
	var available int32 = -1

	for !deploymentReady {
		deployment, err := (clientset.(*kubernetes.Clientset)).ExtensionsV1beta1().Deployments(namespace).Get(strings.ToLower(e.cfg.ResourcesPrefix+e.NodeName), metav1.GetOptions{})
		if err != nil {
			return errors.Wrap(err, "Failed fetch deployment")
		}
		if available != deployment.Status.AvailableReplicas {
			available = deployment.Status.AvailableReplicas
			log.Printf("Deployment %s : %d pod available of %d", e.NodeName, available, *deployment.Spec.Replicas)
		}

		if deployment.Status.AvailableReplicas == *deployment.Spec.Replicas {
			deploymentReady = true
		} else {
			selector := ""
			for key, val := range deployment.Spec.Selector.MatchLabels {
				if selector != "" {
					selector += ","
				}
				selector += key + "=" + val
			}
			//log.Printf("selector: %s", selector)
			pods, _ := (clientset.(*kubernetes.Clientset)).CoreV1().Pods(namespace).List(
				metav1.ListOptions{
					LabelSelector: selector,
				})

			// We should always have only 1 pod (as the Replica is set to 1)
			for _, podItem := range pods.Items {

				//log.Printf("Check pod %s", podItem.Name)
				err := e.checkPod(ctx, podItem.Name)
				if err != nil {
					return err
				}

			}
		}

		time.Sleep(2 * time.Second)
	}

	return nil
}

func (e *executionCommon) checkPod(ctx context.Context, podName string) error {
	// Fill log optional fields for log registration
	wfName, _ := tasks.GetTaskData(e.kv, e.taskID, "workflowName")
	logOptFields := events.LogOptionalFields{
		events.NodeID:        e.NodeName,
		events.WorkFlowID:    wfName,
		events.InterfaceName: "delegate",
		events.OperationName: e.Operation.Name,
	}
	clientset := ctx.Value("clientset")

	namespace, err := getNamespace(e.kv, e.deploymentID, e.NodeName)
	if err != nil {
		return err
	}

	status := v1.PodUnknown
	latestReason := ""

	for status != v1.PodRunning && latestReason != "ErrImagePull" && latestReason != "InvalidImageName" {
		pod, err := (clientset.(*kubernetes.Clientset)).CoreV1().Pods(namespace).Get(podName, metav1.GetOptions{})

		if err != nil {
			return errors.Wrap(err, "Failed to fetch pod")
		}

		status = pod.Status.Phase

		if status == v1.PodPending && len(pod.Status.ContainerStatuses) > 0 {
			if pod.Status.ContainerStatuses[0].State.Waiting != nil {
				reason := pod.Status.ContainerStatuses[0].State.Waiting.Reason
				if reason != latestReason {
					latestReason = reason
					log.Printf(pod.Name + " : " + string(pod.Status.Phase) + "->" + reason)
					events.WithOptionalFields(logOptFields).NewLogEntry(events.INFO, e.deploymentID).RegisterAsString("Pod status : " + pod.Name + " : " + string(pod.Status.Phase) + " -> " + reason)
				}
			}

		} else {
			ready := true
			cond := v1.PodCondition{}
			for _, condition := range pod.Status.Conditions {
				if condition.Status == v1.ConditionFalse {
					ready = false
					cond = condition
				}
			}

			if !ready {
				state := ""
				reason := ""
				message := "running"

				if pod.Status.ContainerStatuses[0].State.Waiting != nil {
					state = "waiting"
					reason = pod.Status.ContainerStatuses[0].State.Waiting.Reason
					message = pod.Status.ContainerStatuses[0].State.Waiting.Message
				} else if pod.Status.ContainerStatuses[0].State.Terminated != nil {
					state = "terminated"
					reason = pod.Status.ContainerStatuses[0].State.Terminated.Reason
					message = pod.Status.ContainerStatuses[0].State.Terminated.Message
				}

				events.WithOptionalFields(logOptFields).NewLogEntry(events.INFO, e.deploymentID).RegisterAsString("Pod status : " + pod.Name + " : " + string(pod.Status.Phase) + " (" + state + ")")
				if reason == "RunContainerError" {
					logs, err := (clientset.(*kubernetes.Clientset)).CoreV1().Pods(namespace).GetLogs(strings.ToLower(e.cfg.ResourcesPrefix+e.NodeName), &v1.PodLogOptions{}).Do().Raw()
					if err != nil {
						return errors.Wrap(err, "Failed to fetch pod logs")
					}
					podLogs := string(logs)
					log.Printf("Pod failed to start reason : %s --- Message : %s --- Pod logs : %s", reason, message, podLogs)
				}

				log.Printf("Pod failed to start reason : %s --- Message : %s -- condition : %s", reason, message, cond.Message)
			}
		}

		if status != v1.PodRunning {
			time.Sleep(2 * time.Second)
		}
	}

	return nil
}

func (e *executionCommon) uninstallNode(ctx context.Context) error {
	clientset := ctx.Value("clientset")

	namespace, err := getNamespace(e.kv, e.deploymentID, e.NodeName)
	if err != nil {
		return err
	}

	if deployment, err := (clientset.(*kubernetes.Clientset)).ExtensionsV1beta1().Deployments(namespace).Get(strings.ToLower(e.cfg.ResourcesPrefix+e.NodeName), metav1.GetOptions{}); err == nil {
		replica := int32(0)
		deployment.Spec.Replicas = &replica
		_, err = (clientset.(*kubernetes.Clientset)).ExtensionsV1beta1().Deployments(namespace).Update(deployment)

		err = (clientset.(*kubernetes.Clientset)).ExtensionsV1beta1().Deployments(namespace).Delete(strings.ToLower(e.cfg.ResourcesPrefix+e.NodeName), &metav1.DeleteOptions{})
		if err != nil {
			return errors.Wrap(err, "Failed to delete deployment")
		}
		log.Printf("Deployment deleted")
	}

	if _, err = (clientset.(*kubernetes.Clientset)).CoreV1().Services(namespace).Get(strings.ToLower(generatePodName(e.cfg.ResourcesPrefix+e.NodeName)), metav1.GetOptions{}); err == nil {
		err = (clientset.(*kubernetes.Clientset)).CoreV1().Services(namespace).Delete(strings.ToLower(generatePodName(e.cfg.ResourcesPrefix+e.NodeName)), &metav1.DeleteOptions{})
		if err != nil {
			return errors.Wrap(err, "Failed to delete service")
		}
		log.Printf("Service deleted")
	}

	if _, err = (clientset.(*kubernetes.Clientset)).CoreV1().Secrets(namespace).Get(e.SecretRepoName, metav1.GetOptions{}); err == nil {
		err = (clientset.(*kubernetes.Clientset)).CoreV1().Secrets(namespace).Delete(e.SecretRepoName, &metav1.DeleteOptions{})
		if err != nil {
			return errors.Wrap(err, "Failed to delete secret")
		}
		log.Printf("Secret deleted")

	}

	if err = (clientset.(*kubernetes.Clientset)).CoreV1().Namespaces().Delete(namespace, &metav1.DeleteOptions{}); err != nil {
		return errors.Wrap(err, "Failed to delete namespace")
	}

	_, err = (clientset.(*kubernetes.Clientset)).CoreV1().Namespaces().Get(namespace, metav1.GetOptions{})

	log.Printf("Waiting for namespace to be fully deleted")
	for err == nil {
		time.Sleep(2 * time.Second)
		_, err = (clientset.(*kubernetes.Clientset)).CoreV1().Namespaces().Get(namespace, metav1.GetOptions{})
	}

	log.Printf("Namespace deleted !")
	return nil
}

func getNamespace(kv *api.KV, deploymentID, nodeName string) (string, error) {
	return strings.ToLower(deploymentID), nil
}<|MERGE_RESOLUTION|>--- conflicted
+++ resolved
@@ -4,34 +4,32 @@
 	"context"
 	"encoding/base64"
 	"encoding/json"
+	"fmt"
 	"net/url"
 	"path"
 	"strings"
 	"time"
 
-	"github.com/ystia/yorc/helper/consulutil"
-
-	"fmt"
-
-	"github.com/hashicorp/consul/api"
-	"github.com/pkg/errors"
-
 	"k8s.io/api/core/v1"
 	"k8s.io/api/extensions/v1beta1"
 	metav1 "k8s.io/apimachinery/pkg/apis/meta/v1"
 	"k8s.io/client-go/kubernetes"
 
+	"github.com/hashicorp/consul/api"
+	"github.com/pkg/errors"
+
 	"github.com/ystia/yorc/config"
 	"github.com/ystia/yorc/deployments"
 	"github.com/ystia/yorc/events"
+	"github.com/ystia/yorc/helper/consulutil"
 	"github.com/ystia/yorc/log"
 	"github.com/ystia/yorc/prov"
 	"github.com/ystia/yorc/prov/operations"
 	"github.com/ystia/yorc/tasks"
 )
 
-const deploymentResourceType string = "janus.nodes.kubernetes.api.types.DeploymentResource"
-const serviceResourceType string = "janus.nodes.kubernetes.api.types.ServiceResource"
+const deploymentResourceType string = "yorc.nodes.kubernetes.api.types.DeploymentResource"
+const serviceResourceType string = "yorc.nodes.kubernetes.api.types.ServiceResource"
 
 // An EnvInput represent a TOSCA operation input
 //
@@ -104,13 +102,8 @@
 	case "standard.configure":
 		log.Printf("Voluntary bypassing operation %s", e.Operation.Name)
 		return nil
-<<<<<<< HEAD
 	case "standard.start":
-		if e.taskType == tasks.ScaleUp {
-=======
-	case "tosca.interfaces.node.lifecycle.standard.start":
 		if e.taskType == tasks.ScaleOut {
->>>>>>> 687d6ec4
 			log.Println("##### Scale up node !")
 			err = e.scaleNode(ctx, tasks.ScaleOut, nbInstances)
 		} else {
@@ -121,13 +114,8 @@
 			return err
 		}
 		return e.checkNode(ctx)
-<<<<<<< HEAD
 	case "standard.stop":
-		if e.taskType == tasks.ScaleDown {
-=======
-	case "tosca.interfaces.node.lifecycle.standard.stop":
 		if e.taskType == tasks.ScaleIn {
->>>>>>> 687d6ec4
 			log.Println("##### Scale down node !")
 			return e.scaleNode(ctx, tasks.ScaleIn, nbInstances)
 		}
