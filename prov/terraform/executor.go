--- conflicted
+++ resolved
@@ -224,7 +224,6 @@
 	return nil
 }
 
-<<<<<<< HEAD
 // File outputs are outputs that terraform can't resolve and which need to be retrieved in local files
 func (e *defaultExecutor) handleFileOutputs(ctx context.Context, kv *api.KV, infraPath string, outputs map[string]string) (map[string]string, error) {
 	filteredOutputs := make(map[string]string, 0)
@@ -249,10 +248,7 @@
 	return filteredOutputs, nil
 }
 
-func (e *defaultExecutor) applyInfrastructure(ctx context.Context, kv *api.KV, cfg config.Configuration, deploymentID, nodeName string, outputs map[string]string, env []string) error {
-=======
 func (e *defaultExecutor) applyInfrastructure(ctx context.Context, kv *api.KV, cfg config.Configuration, deploymentID, nodeName, infrastructurePath string, outputs map[string]string, env []string) error {
->>>>>>> 039a10ab
 
 	// Remote Configuration for Terraform State to store it in the Consul KV store
 	if err := e.remoteConfigInfrastructure(ctx, kv, cfg, deploymentID, nodeName, infrastructurePath, env); err != nil {
