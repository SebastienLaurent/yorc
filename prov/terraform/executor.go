package terraform

import (
	"context"
	"fmt"
	"github.com/hashicorp/consul/api"
	"io"
	"novaforge.bull.com/starlings-janus/janus/config"
	"novaforge.bull.com/starlings-janus/janus/deployments"
	"novaforge.bull.com/starlings-janus/janus/log"
	"novaforge.bull.com/starlings-janus/janus/prov/terraform/openstack"
	"os"
	"os/exec"
	"path"
	"path/filepath"
	"regexp"
	"strings"
	"time"
)

type Executor interface {
	ProvisionNode(ctx context.Context, deploymentId, nodeName string) error
	DestroyNode(ctx context.Context, deploymentId, nodeName string) error
}

type defaultExecutor struct {
	kv  *api.KV
	cfg config.Configuration
}

func NewExecutor(kv *api.KV, cfg config.Configuration) Executor {
	return &defaultExecutor{kv: kv, cfg: cfg}
}

<<<<<<< HEAD
type BufferedConsulWriter struct {
	kv        *api.KV
	depId     string
	buf       []byte
	completed []byte
	n         int
	io.Writer
}

func NewWriterSize(api *api.KV, depId string) *BufferedConsulWriter {
	return &BufferedConsulWriter{
		buf:   make([]byte, 1),
		kv:    api,
		depId: depId,
	}
}

func (b *BufferedConsulWriter) Write(p []byte) (nn int, err error) {
	b.buf = append(b.buf, p...)
	return len(p), nil
}

func (b *BufferedConsulWriter) Flush() error {
	//fmt.Printf(string(p))
	if len(b.buf) == 0 {
		return nil
	}
	fmt.Printf(string(b.buf))
	reg := regexp.MustCompile(`\x1B\[([0-9]{1,2}(;[0-9]{1,2})?)?[m|K]`)
	out := reg.ReplaceAll(b.buf, []byte(""))
	kv := &api.KVPair{Key: filepath.Join(deployments.DeploymentKVPrefix, b.depId, "logs", "terraform", time.Now().Format(time.RFC3339Nano)), Value: out}
	_, err := b.kv.Put(kv, nil)
	if err != nil {
		return err
	}
	b.buf = b.buf[:0]
	return nil

}

func (b *BufferedConsulWriter) run(quit chan bool) {
	go func() {
		for {
			select {
			case <-quit:
				return
			case <-time.After(5 * time.Second):
				b.Flush()
			}
		}
	}()
}

func (e *defaultExecutor) ProvisionNode(deploymentId, nodeName string) error {
=======
func (e *defaultExecutor) ProvisionNode(ctx context.Context, deploymentId, nodeName string) error {
>>>>>>> b731c624

	kvPair, _, err := e.kv.Get(path.Join(deployments.DeploymentKVPrefix, deploymentId, "topology/nodes", nodeName, "type"), nil)
	if err != nil {
		return err
	}
	if kvPair == nil {
		return fmt.Errorf("Type for node '%s' in deployment '%s' not found", nodeName, deploymentId)
	}
	nodeType := string(kvPair.Value)
	infraGenerated := true
	switch {
	case strings.HasPrefix(nodeType, "janus.nodes.openstack."):
		osGenerator := openstack.NewGenerator(e.kv, e.cfg)
		if infraGenerated, err = osGenerator.GenerateTerraformInfraForNode(deploymentId, nodeName); err != nil {
			return err
		}
	default:
		return fmt.Errorf("Unsupported node type '%s' for node '%s' in deployment '%s'", nodeType, nodeName, deploymentId)
	}
	if infraGenerated {
		if err := e.applyInfrastructure(ctx, deploymentId, nodeName); err != nil {
			return err
		}
	}
	return nil
}

func (e *defaultExecutor) DestroyNode(ctx context.Context, deploymentId, nodeName string) error {
	if err := e.destroyInfrastructure(ctx, deploymentId, nodeName); err != nil {
		return err
	}
	return nil
}

<<<<<<< HEAD
func (e *defaultExecutor) applyInfrastructure(depId, nodeName string) error {
	log.StoreInConsul(e.kv, depId, "Applying the infrastructure")
=======
func (e *defaultExecutor) applyInfrastructure(ctx context.Context, depId, nodeName string) error {
>>>>>>> b731c624
	infraPath := filepath.Join("work", "deployments", depId, "infra", nodeName)
	cmd := exec.CommandContext(ctx, "terraform", "apply")
	cmd.Dir = infraPath
	errbuf := NewWriterSize(e.kv, depId)
	out := NewWriterSize(e.kv, depId)
	cmd.Stdout = out
	cmd.Stderr = errbuf

	quit := make(chan bool)
	out.run(quit)
	errbuf.run(quit)

	if err := cmd.Start(); err != nil {
		log.Print(err)
	}

	err := cmd.Wait()
	quit <- true

	return err

}

<<<<<<< HEAD
func (e *defaultExecutor) destroyInfrastructure(depId, nodeName string) error {
=======
func (e *defaultExecutor) destroyInfrastructure(ctx context.Context, depId, nodeName string) error {
>>>>>>> b731c624
	nodePath := path.Join(deployments.DeploymentKVPrefix, depId, "topology/nodes", nodeName)
	if kp, _, err := e.kv.Get(nodePath+"/type", nil); err != nil {
		return err
	} else if kp == nil {
		return fmt.Errorf("Can't retrieve node type for node %q, in deployment %q", nodeName, depId)
	} else {
		if string(kp.Value) == "janus.nodes.openstack.BlockStorage" {
			if kp, _, err = e.kv.Get(nodePath+"/properties/deletable", nil); err != nil {
				return err
			} else if kp == nil || strings.ToLower(string(kp.Value)) != "true" {
				// False by default
				log.Printf("Node %q is a BlockStorage without the property 'deletable' do not destroy it...", nodeName)
				return nil
			}
		}
	}

	infraPath := filepath.Join("work", "deployments", depId, "infra", nodeName)
	cmd := exec.CommandContext(ctx, "terraform", "destroy", "-force")
	cmd.Dir = infraPath
	cmd.Stdout = os.Stdout
	cmd.Stderr = os.Stderr

	if err := cmd.Start(); err != nil {
		log.Print(err)
		return err
	}

	return cmd.Wait()

}<|MERGE_RESOLUTION|>--- conflicted
+++ resolved
@@ -32,7 +32,6 @@
 	return &defaultExecutor{kv: kv, cfg: cfg}
 }
 
-<<<<<<< HEAD
 type BufferedConsulWriter struct {
 	kv        *api.KV
 	depId     string
@@ -86,10 +85,7 @@
 	}()
 }
 
-func (e *defaultExecutor) ProvisionNode(deploymentId, nodeName string) error {
-=======
 func (e *defaultExecutor) ProvisionNode(ctx context.Context, deploymentId, nodeName string) error {
->>>>>>> b731c624
 
 	kvPair, _, err := e.kv.Get(path.Join(deployments.DeploymentKVPrefix, deploymentId, "topology/nodes", nodeName, "type"), nil)
 	if err != nil {
@@ -124,12 +120,8 @@
 	return nil
 }
 
-<<<<<<< HEAD
-func (e *defaultExecutor) applyInfrastructure(depId, nodeName string) error {
+func (e *defaultExecutor) applyInfrastructure(ctx context.Context, depId, nodeName string) error {
 	log.StoreInConsul(e.kv, depId, "Applying the infrastructure")
-=======
-func (e *defaultExecutor) applyInfrastructure(ctx context.Context, depId, nodeName string) error {
->>>>>>> b731c624
 	infraPath := filepath.Join("work", "deployments", depId, "infra", nodeName)
 	cmd := exec.CommandContext(ctx, "terraform", "apply")
 	cmd.Dir = infraPath
@@ -153,11 +145,7 @@
 
 }
 
-<<<<<<< HEAD
-func (e *defaultExecutor) destroyInfrastructure(depId, nodeName string) error {
-=======
 func (e *defaultExecutor) destroyInfrastructure(ctx context.Context, depId, nodeName string) error {
->>>>>>> b731c624
 	nodePath := path.Join(deployments.DeploymentKVPrefix, depId, "topology/nodes", nodeName)
 	if kp, _, err := e.kv.Get(nodePath+"/type", nil); err != nil {
 		return err
