--- conflicted
+++ resolved
@@ -46,11 +46,7 @@
 			return err
 		}
 	case strings.HasPrefix(nodeType, "janus.nodes.slurm."):
-<<<<<<< HEAD
-=======
-		osGenerator := slurm.NewGenerator(e.kv)
-		if err := osGenerator.GenerateTerraformInfraForNode(deploymentId, nodeName); err != nil {
->>>>>>> 4e0e7aaa
+
 		osGenerator := slurm.NewGenerator(e.kv, e.cfg)
 		if infraGenerated, err = osGenerator.GenerateTerraformInfraForNode(deploymentId, nodeName); err != nil {
 			return err
