--- conflicted
+++ resolved
@@ -56,11 +56,8 @@
 	MonitoringTimeInterval time.Duration     `json:"monitoring_time_interval,omitempty"`
 	OperationRemoteExecDir string            `json:"operation_remote_exec_dir,omitempty"`
 	Credentials            *UserCredentials  `json:"credentials,omitempty"`
-<<<<<<< HEAD
+	Account                string            `json:"account,omitempty"`
 	Reservation            string            `json:"reservation,omitempty"`
-=======
-	Account                string            `json:"account,omitempty"`
->>>>>>> 299401da
 }
 
 type jobInfoShort struct {
