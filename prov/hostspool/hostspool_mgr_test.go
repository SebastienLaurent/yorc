// Copyright 2018 Bull S.A.S. Atos Technologies - Bull, Rue Jean Jaures, B.P.68, 78340, Les Clayes-sous-Bois, France.
//
// Licensed under the Apache License, Version 2.0 (the "License");
// you may not use this file except in compliance with the License.
// You may obtain a copy of the License at
//
//      http://www.apache.org/licenses/LICENSE-2.0
//
// Unless required by applicable law or agreed to in writing, software
// distributed under the License is distributed on an "AS IS" BASIS,
// WITHOUT WARRANTIES OR CONDITIONS OF ANY KIND, either express or implied.
// See the License for the specific language governing permissions and
// limitations under the License.

package hostspool

import (
	"fmt"
	"path"
	"strconv"
	"sync"
	"testing"
	"time"

	"github.com/hashicorp/consul/api"
	"github.com/pkg/errors"
	"github.com/stretchr/testify/assert"
	"github.com/stretchr/testify/require"
	"github.com/ystia/yorc/helper/consulutil"
	"github.com/ystia/yorc/helper/labelsutil"
	"github.com/ystia/yorc/helper/sshutil"
	"golang.org/x/crypto/ssh"
)

var dummySSHkey = `-----BEGIN RSA PRIVATE KEY-----
MIIEowIBAAKCAQEAo3x7OqBJ3ftBxFPaEXrRdmJXo8xqNxNVm7i5tJSqGICzqO2P
ft1GW7PDb8EgZn8UM/xuQLBfJEStovMaWD8hiCN3ekEguAMrcZ2g+/7QOxwicpEc
054eH5CmIOyGpcED6KGVLdTWSGa/MfLW6HHAyjdeeX4NPA0tPm4kswT6ehOc6otX
adjCh0H83Nx+qqSvAIAIkeofw/AEd8Zbmfz9+iibYHwwaaPmVuNqj93FvcpK3Bma
8Hlo4KoeCmI8XD1ixpeJq83wJf5wEXTaw1zajQToUegWITofP8v9mbbCuS+cwZO2
YvVYIzr2/oHaSDD54O+yQ3H7bbR/1EQNWmYtAwIDAQABAoIBABxrqnyBmvXFFSTN
Mu6w/DLpW7T0904FxW8hyN7UrVE/Jnxqd/SlAPM2J/aIi1pmIxv6eSwzvQZwDgNy
4ZSPvQOOrtmI8ugqXOYOcgr8vDRaar6h7XH4XeI84jR9CddM26IYXPevtWS2v+wt
/CBCjjJZN8pFGIXlAIWG3khkyCpqcUj0yZZoLadA8aaxZmp+h4bs638awRRVbvzz
8sqaWaVcX6H2MLtFb8IjxLPWqVx7e1UWuUbpmIAnMJtmEhT3vEAyWSAuOvwUXz9S
wxK3eewJNPzehOK5mAqNhSLGSo3UExVYFxFCXbZE+7WH8KqeDoZp6lp/gRKwXTGG
t18ZT9kCgYEA0ddxBshuzk+grEGoHEBs67pSjezR2nHTq1nwzowDB4PQwBGXZq7q
Q/LbQUbKHS9f5mVpPziGIxnSNoNemFpX9quReghZ5u70dm7GZzZaltZCjbKcma4l
Jms0bHDDtseHHQwjIY/pQKeaubt7HVEPc4+pGxovyMWSRg6ZJVvD0YcCgYEAx3Kw
Mx+FOyrr08s+hBPG9pXS02xOwZmZOpI62elv5t/oEaIJVL2TNcfU3a7Vv8848LVJ
9F1xuV4j8rRGop0IYW8R/EHs/Oq+2c1rR6JAyLOzTHEnFyCKACzAYSKUsCEOPqYc
gxZ4Qz11Xf0s17yrnyieI3oEzBPBP4Ei5eL7F6UCgYB1nvxk3+50SF/4jijsBRTI
oTzq/sa2Wj1ae+Sl8gc0rCdTsciarwrzIWrS0Rozd72aiFeRL17IyA1zrvlUDrfl
tU+rBolWD7UJuZgOfIIUsG7HvElZPyrluQu+iQq7JmZO2uHKSz9klU3+M9+TlD9D
+E/CuE/2iwAtsrsXHLPLewKBgC7uOLG+3/29KsKqV2qCsNWDCZnAKYP6nYifsgNm
n3MnCpdjlmh/Ny13eQo0wo0guJhDQESk3Eau9Sx96QUIiFlM5mGCLb6Rihj78htn
/XB8gFsjYPxbJr3FyfrRRUVwccaiFaFu3xuLUZutICkfdw67YwKcCpbuqxFDVK/d
ShIVAoGBAMe5pMcaQhjwGMcsNySH0cTF+0xWbFqoiMZJYtqe6Bi3C9ZM4wCfQDVI
WSPb8a8DvmtjA0/IyWLtRhiKDPo0ultXa3DHINOC2+sZ5qJpsycNaqV4ObcmCJCc
h5pSY3nqKgmTiTW5EGnhLxUnEmS0MMvVT59ldx2pZhzgDyxYWO09
-----END RSA PRIVATE KEY-----`

type mockSSHClient struct {
	config *ssh.ClientConfig
}

func (m *mockSSHClient) RunCommand(string) (string, error) {
	if m.config != nil && m.config.User == "fail" {
		return "", errors.Errorf("Failed to connect")
	}

	return "ok", nil
}

var mockSSHClientFactory = func(config *ssh.ClientConfig, conn Connection) sshutil.Client {
	return &mockSSHClient{config}
}

func cleanupHostsPool(t *testing.T, cc *api.Client) {
	t.Helper()
	_, err := cc.KV().DeleteTree(consulutil.HostsPoolPrefix, nil)
	if err != nil {
		t.Fatal(err)
	}
}

func testConsulManagerAddLabels(t *testing.T, cc *api.Client) {
	cleanupHostsPool(t, cc)
	cm := NewManagerWithSSHFactory(cc, mockSSHClientFactory)
	err := cm.Add("host_labels_update", Connection{PrivateKey: dummySSHkey}, false, map[string]string{
		"label1":         "val1",
		"label/&special": "val/&special",
	})
	require.NoError(t, err)
	err = cm.Add("host_no_labels_update", Connection{PrivateKey: dummySSHkey}, false, map[string]string{
		"label1": "val1",
	})
	require.NoError(t, err)
	type args struct {
		hostname string
		labels   map[string]string
	}
	tests := []struct {
		name       string
		args       args
		wantErr    bool
		checks     map[string]string
		errorCheck func(error) bool
	}{
		{"TestMissingHostName", args{"", nil}, true, nil, IsBadRequestError},
		{"TestHostNameDoesNotExist", args{"does_not_exist", map[string]string{"t1": "v1"}}, true, nil, IsHostNotFoundError},
		{"TestEmptyLabels", args{"host_labels_update", map[string]string{
			"label1":         "update1",
			"label/&special": "update/&special",
			"":               "added",
		}}, true, map[string]string{
			"labels/label1":           "val1",
			"labels/label%2F&special": "val/&special",
		}, nil},
		{"TestLabelsUpdates", args{"host_labels_update", map[string]string{
			"label1":         "update1",
			"label/&special": "update/&special",
			"addition":       "added",
		}}, false, map[string]string{
			"labels/label1":           "update1",
			"labels/label%2F&special": "update/&special",
			"labels/addition":         "added",
		}, nil},
		{"TestLabelsNoUpdatesNil", args{"host_no_labels_update", nil}, false, map[string]string{
			"labels/label1": "val1",
		}, nil},
		{"TestLabelsNoUpdatesEmpty", args{"host_no_labels_update", map[string]string{}}, false, map[string]string{
			"labels/label1": "val1",
		}, nil},
	}
	for _, tt := range tests {
		t.Run(tt.name, func(t *testing.T) {
			var err error
			if err = cm.AddLabels(tt.args.hostname, tt.args.labels); (err != nil) != tt.wantErr {
				t.Fatalf("consulManager.AddLabels() error = %v, wantErr %v", err, tt.wantErr)
			}
			if err != nil && tt.errorCheck != nil {
				assert.True(t, tt.errorCheck(err), "consulManager.AddLabels() unexpected error %T", err)
			}
			for k, v := range tt.checks {
				kvp, _, err := cc.KV().Get(path.Join(consulutil.HostsPoolPrefix, tt.args.hostname, k), nil)
				if err != nil {
					t.Fatalf("consulManager.AddLabels() consul comm error during result check (you should retry) %v", err)
				}
				if kvp == nil && v != "<nil>" {
					t.Fatalf("consulManager.AddLabels() missing required key %q", k)
				}
				if kvp != nil && v == "<nil>" {
					t.Fatalf("consulManager.AddLabels() expecting key %q to not exists", k)
				}
				if kvp != nil && string(kvp.Value) != v {
					t.Errorf("consulManager.AddLabels() key check failed actual = %q, expected %q", string(kvp.Value), v)
				}
			}
		})
	}
	labels, _, err := cc.KV().Keys(path.Join(consulutil.HostsPoolPrefix, "host_no_labels_update", "labels")+"/", "/", nil)
	require.NoError(t, err)
	assert.Len(t, labels, 1, `Expecting only one label for host "host_no_labels_update", something updated those labels`)
}
func testConsulManagerRemoveLabels(t *testing.T, cc *api.Client) {
	cleanupHostsPool(t, cc)
	cm := NewManagerWithSSHFactory(cc, mockSSHClientFactory)
	err := cm.Add("host_labels_remove", Connection{PrivateKey: dummySSHkey}, false, map[string]string{
		"label1":         "val1",
		"label/&special": "val/&special",
		"labelSurvivor":  "still here!",
	})
	require.NoError(t, err)
	err = cm.Add("host_no_labels_remove", Connection{PrivateKey: dummySSHkey}, false, map[string]string{
		"label1": "val1",
	})
	require.NoError(t, err)
	type args struct {
		hostname string
		labels   []string
	}
	tests := []struct {
		name       string
		args       args
		wantErr    bool
		checks     map[string]string
		errorCheck func(error) bool
	}{
		{"TestMissingHostName", args{"", nil}, true, nil, IsBadRequestError},
		{"TestHostNameDoesNotExist", args{"does_not_exist", []string{"label1"}}, true, nil, IsHostNotFoundError},
		{"TestEmptyLabel", args{"host_labels_remove", []string{""}}, true, nil, IsBadRequestError},
		{"TestLabelsUpdates", args{"host_labels_remove", []string{"label1", "label/&special"}}, false, map[string]string{
			"label1":               "<nil>",
			"label/&special":       "<nil>",
			"labels/labelSurvivor": "still here!",
		}, nil},
		{"TestLabelsNoUpdatesNil", args{"host_no_labels_remove", nil}, false, map[string]string{
			"labels/label1": "val1",
		}, nil},
		{"TestLabelsNoUpdatesEmpty", args{"host_no_labels_remove", []string{}}, false, map[string]string{
			"labels/label1": "val1",
		}, nil},
	}
	for _, tt := range tests {
		t.Run(tt.name, func(t *testing.T) {
			var err error
			if err = cm.RemoveLabels(tt.args.hostname, tt.args.labels); (err != nil) != tt.wantErr {
				t.Fatalf("consulManager.RemoveLabels() error = %v, wantErr %v", err, tt.wantErr)
			}
			if err != nil && tt.errorCheck != nil {
				assert.True(t, tt.errorCheck(err), "consulManager.AddLabels() unexpected error %T", err)
			}
			for k, v := range tt.checks {
				kvp, _, err := cc.KV().Get(path.Join(consulutil.HostsPoolPrefix, tt.args.hostname, k), nil)
				if err != nil {
					t.Fatalf("consulManager.RemoveLabels() consul comm error during result check (you should retry) %v", err)
				}
				if kvp == nil && v != "<nil>" {
					t.Fatalf("consulManager.RemoveLabels() missing required key %q", k)
				}
				if kvp != nil && v == "<nil>" {
					t.Fatalf("consulManager.RemoveLabels() expecting key %q to not exists", k)
				}
				if kvp != nil && string(kvp.Value) != v {
					t.Errorf("consulManager.RemoveLabels() key check failed actual = %q, expected %q", string(kvp.Value), v)
				}
			}
		})
	}
	labels, _, err := cc.KV().Keys(path.Join(consulutil.HostsPoolPrefix, "host_no_labels_remove", "labels")+"/", "/", nil)
	require.NoError(t, err)
	assert.Len(t, labels, 1, `Expecting only one label for host "host_no_labels_remove", something updated those labels`)
}
func testConsulManagerAdd(t *testing.T, cc *api.Client) {
	cleanupHostsPool(t, cc)
	type args struct {
		hostname  string
		conn      Connection
		shareable bool
		labels    map[string]string
	}
	tests := []struct {
		name       string
		args       args
		wantErr    bool
		checks     map[string]string
		errorCheck func(error) bool
	}{
		{"TestMissingHostName", args{"", Connection{Password: "test"}, false, nil}, true, nil, IsBadRequestError},
		{"TestMissingConnectionSecret", args{"host1", Connection{}, false, nil}, true, nil, IsBadRequestError},
		{"TestEmptyLabel", args{"host1", Connection{Password: "test"}, false, map[string]string{"label1": "v1", "": "val2"}}, true, nil, IsBadRequestError},
		{"TestConnectionDefaults", args{"host1", Connection{Password: "test"}, false, nil}, false, map[string]string{
			"connection/user":     "root",
			"connection/password": "test",
			"connection/host":     "host1",
			"connection/port":     "22"},
			nil},
		{"TestHostAlreadyExists", args{"host1", Connection{Password: "test2"}, false, nil}, true, nil, IsHostAlreadyExistError},
		{"TestLabelsSupport", args{"hostwithlabels", Connection{
			Host:       "127.0.1.1",
			User:       "ubuntu",
			Port:       23,
			PrivateKey: "testdata/new_key.pem",
		}, false, map[string]string{
			"label1":         "val1",
			"label/&special": "val&special",
		}}, false, map[string]string{
			"connection/user":         "ubuntu",
			"connection/password":     "",
			"connection/private_key":  "testdata/new_key.pem",
			"connection/host":         "127.0.1.1",
			"connection/port":         "23",
			"labels/label1":           "val1",
			"labels/label%2F&special": "val&special",
		}, nil},
		{"TestSetShareableProp", args{"hostShareable", Connection{Password: "test2"}, true, nil}, false, map[string]string{
			"shareable": "true",
		}, nil},
	}
	for _, tt := range tests {
		t.Run(tt.name, func(t *testing.T) {
			cm := NewManagerWithSSHFactory(cc, mockSSHClientFactory)
			var err error
			if err = cm.Add(tt.args.hostname, tt.args.conn, tt.args.shareable, tt.args.labels); (err != nil) != tt.wantErr {
				t.Fatalf("consulManager.Add() error = %v, wantErr %v", err, tt.wantErr)
			}
			if err != nil && tt.errorCheck != nil {
				assert.True(t, tt.errorCheck(err), "consulManager.AddLabels() unexpected error %T", err)
			}
			for k, v := range tt.checks {
				kvp, _, err := cc.KV().Get(path.Join(consulutil.HostsPoolPrefix, tt.args.hostname, k), nil)
				if err != nil {
					t.Fatalf("consulManager.Add() consul comm error during result check (you should retry) %v", err)
				}
				if kvp == nil && v != "<nil>" {
					t.Fatalf("consulManager.Add() missing required key %q", k)
				}
				if kvp != nil && v == "<nil>" {
					t.Fatalf("consulManager.Add() expecting key %q to not exists", k)
				}
				if kvp != nil && string(kvp.Value) != v {
					t.Errorf("consulManager.Add() key check failed actual = %q, expected %q", string(kvp.Value), v)
				}
			}
		})
	}
}

func testConsulManagerUpdateHost(t *testing.T, cc *api.Client) {
	cleanupHostsPool(t, cc)
	cm := NewManagerWithSSHFactory(cc, mockSSHClientFactory)
	originalConn := Connection{User: "u1", Password: "test", Host: "h1", Port: 24, PrivateKey: dummySSHkey}
	cm.Add("hostUpdateConn1", originalConn, false, nil)
	type args struct {
		hostname  string
		conn      Connection
		shareable bool
	}
	tests := []struct {
		name       string
		args       args
		wantErr    bool
		checks     map[string]string
		errorCheck func(error) bool
	}{
		{"TestMissingHostName", args{"", Connection{}, false}, true, nil, IsBadRequestError},
		{"TestHostNotFound", args{"does_not_exist", Connection{}, false}, true, nil, IsHostNotFoundError},
		{"TestEmptyConnNoModification", args{"hostUpdateConn1", Connection{}, false}, false, map[string]string{
			"connection/user":        originalConn.User,
			"connection/password":    originalConn.Password,
			"connection/port":        fmt.Sprint(originalConn.Port),
			"connection/private_key": originalConn.PrivateKey,
			"connection/host":        originalConn.Host,
			"shareable":              "false",
		}, nil},
		{"TestConnectionDefaults", args{"hostUpdateConn1", Connection{
			User:       "root",
			Password:   "test",
			Host:       "host1",
			PrivateKey: "testdata/new_key.pem",
			Port:       22,
		}, true}, false, map[string]string{
			"connection/user":        "root",
			"connection/password":    "test",
			"connection/host":        "host1",
			"connection/port":        "22",
			"connection/private_key": "testdata/new_key.pem",
			"shareable":              "true"},
			nil},
		{"TestConnectionCantRemoveBothPrivateKeyAndPassword", args{"hostUpdateConn1", Connection{
			Password:   "-",
			PrivateKey: "-",
		}, false}, true, nil, IsBadRequestError},
		{"TestConnectionRemovePass", args{"hostUpdateConn1", Connection{
			Password: "-",
		}, false}, false, map[string]string{
			"connection/password":    "",
			"connection/private_key": "testdata/new_key.pem",
			"shareable":              "false"},
			nil},
		{"TestConnectionCantRemovePKifNoPass", args{"hostUpdateConn1", Connection{
			PrivateKey: "-",
		}, false}, true, nil, IsBadRequestError},
		{"TestConnectionSwithPKandPass", args{"hostUpdateConn1", Connection{
			PrivateKey: "-",
			Password:   "mypass",
		}, false}, false, map[string]string{
			"connection/password":    "mypass",
			"connection/private_key": "",
			"shareable":              "false"},
			nil},
		{"TestConnectionCantRemovePassIfNoPK", args{"hostUpdateConn1", Connection{
			Password: "-",
		}, false}, true, nil, IsBadRequestError},
	}
	for _, tt := range tests {
		t.Run(tt.name, func(t *testing.T) {
			var err error
			if err = cm.UpdateHost(tt.args.hostname, tt.args.conn, tt.args.shareable); (err != nil) != tt.wantErr {
				t.Fatalf("consulManager.Add() error = %v, wantErr %v", err, tt.wantErr)
			}
			if err != nil && tt.errorCheck != nil {
				assert.True(t, tt.errorCheck(err), "consulManager.AddLabels() unexpected error %T", err)
			}
			for k, v := range tt.checks {
				kvp, _, err := cc.KV().Get(path.Join(consulutil.HostsPoolPrefix, tt.args.hostname, k), nil)
				if err != nil {
					t.Fatalf("consulManager.Add() consul comm error during result check (you should retry) %v", err)
				}
				if kvp == nil && v != "<nil>" {
					t.Fatalf("consulManager.Add() missing required key %q", k)
				}
				if kvp != nil && v == "<nil>" {
					t.Fatalf("consulManager.Add() expecting key %q to not exists", k)
				}
				if kvp != nil && string(kvp.Value) != v {
					t.Errorf("consulManager.Add() key check failed actual = %q, expected %q", string(kvp.Value), v)
				}
			}
		})
	}
}

func testConsulManagerRemove(t *testing.T, cc *api.Client) {
	cleanupHostsPool(t, cc)
	cm := NewManagerWithSSHFactory(cc, mockSSHClientFactory)
	cm.Add("host1", Connection{PrivateKey: dummySSHkey}, false, nil)
	cm.Add("host2", Connection{PrivateKey: dummySSHkey}, false, nil)
	_, err := cc.KV().Put(&api.KVPair{Key: path.Join(consulutil.HostsPoolPrefix, "host2", "status"), Value: []byte(HostStatusAllocated.String())}, nil)
	require.NoError(t, err)
	type args struct {
		hostname string
	}
	tests := []struct {
		name       string
		args       args
		wantErr    bool
		errorCheck func(error) bool
	}{
		{"TestRemoveOK", args{"host1"}, false, nil},
		{"TestRemoveFailedAllocated", args{"host2"}, true, IsBadRequestError},
		{"TestRemoveFailedDoesNotExist", args{"host3"}, true, IsHostNotFoundError},
	}
	for _, tt := range tests {
		t.Run(tt.name, func(t *testing.T) {
			var err error
			if err := cm.Remove(tt.args.hostname); (err != nil) != tt.wantErr {
				t.Errorf("consulManager.Remove() error = %v, wantErr %v", err, tt.wantErr)
			}
			if err != nil && tt.errorCheck != nil {
				assert.True(t, tt.errorCheck(err), "consulManager.AddLabels() unexpected error %T", err)
			}
		})
	}
}

func testConsulManagerList(t *testing.T, cc *api.Client) {
	cleanupHostsPool(t, cc)
	cm := &consulManager{cc, mockSSHClientFactory}
	err := cm.Add("list_host1", Connection{PrivateKey: dummySSHkey}, false, nil)
	if err != nil {
		t.Fatal(err)
	}
	err = cm.Add("list_host2", Connection{PrivateKey: dummySSHkey}, false, nil)
	if err != nil {
		t.Fatal(err)
	}
	err = cm.Add("list_host3", Connection{PrivateKey: dummySSHkey}, false, nil)
	if err != nil {
		t.Fatal(err)
	}
	err = cm.Add("list_host4", Connection{PrivateKey: dummySSHkey}, false, nil)
	if err != nil {
		t.Fatal(err)
	}

	hosts, warnings, checkpoint, err := cm.List()
	require.NoError(t, err)
	assert.Len(t, warnings, 0)
	assert.Len(t, hosts, 4)
	assert.Contains(t, hosts, "list_host1")
	assert.Contains(t, hosts, "list_host2")
	assert.Contains(t, hosts, "list_host3")
	assert.Contains(t, hosts, "list_host4")

	// Check checkpoint increase
	err = cm.Add("list_host5", Connection{PrivateKey: dummySSHkey}, false, nil)
	if err != nil {
		t.Fatal(err)
	}
	hosts, warnings, checkpoint2, err := cm.List()
	require.NoError(t, err)
	assert.Len(t, warnings, 0)
	assert.Len(t, hosts, 5)
	assert.NotEqual(t, checkpoint, checkpoint2, "Expected a checkpoint change after update")

}

func testConsulManagerGetHost(t *testing.T, cc *api.Client) {
	cleanupHostsPool(t, cc)
	cm := &consulManager{cc, mockSSHClientFactory}
	labelList := map[string]string{
		"label1": "v1",
		"label2": "v2",
		"label3": "v3",
	}
	connection := Connection{
		User:       "rootget",
		Password:   "testget",
		Host:       "host1get",
		Port:       26,
		PrivateKey: dummySSHkey,
	}
	err := cm.Add("get_host1", connection, false, labelList)
	require.NoError(t, err)

	host, err := cm.GetHost("get_host1")
	require.NoError(t, err)
	assert.Equal(t, connection, host.Connection)
	assert.Equal(t, labelList, host.Labels)
	assert.Equal(t, "get_host1", host.Name)
	assert.Equal(t, HostStatusFree, host.Status)

}

func testConsulManagerConcurrency(t *testing.T, cc *api.Client) {
	cleanupHostsPool(t, cc)
	cm := &consulManager{cc, mockSSHClientFactory}
	err := cm.Add("concurrent_host1", Connection{PrivateKey: dummySSHkey}, false, nil)
	require.NoError(t, err)
	l, err := cc.LockKey(kvLockKey)
	require.NoError(t, err)
	_, err = l.Lock(nil)
	require.NoError(t, err)
	defer l.Unlock()

	err = cm.addWait("concurrent_host2", Connection{PrivateKey: dummySSHkey}, false, nil, 500*time.Millisecond)
	assert.Error(t, err, "Expecting concurrency lock for addWait()")
	err = cm.removeWait("concurrent_host1", 500*time.Millisecond)
	assert.Error(t, err, "Expecting concurrency lock for removeWait()")
	err = cm.addLabelsWait("concurrent_host1", map[string]string{"t1": "v1"}, 500*time.Millisecond)
	assert.Error(t, err, "Expecting concurrency lock for addLabelsWait()")
	err = cm.removeLabelsWait("concurrent_host1", []string{"t1"}, 500*time.Millisecond)
	assert.Error(t, err, "Expecting concurrency lock for removeLabelsWait()")
	err = cm.updateHostWait("concurrent_host1", Connection{}, false, 500*time.Millisecond)
	assert.Error(t, err, "Expecting concurrency lock for removeLabelsWait()")
	_, _, err = cm.allocateWait(500*time.Millisecond, &Allocation{NodeName: "node_test", Instance: "instance_test", DeploymentID: "test"})
	assert.Error(t, err, "Expecting concurrency lock for allocateWait()")
	err = cm.releaseWait("concurrent_host1", &Allocation{NodeName: "node_test", Instance: "instance_test", DeploymentID: "test"}, 500*time.Millisecond)
	assert.Error(t, err, "Expecting concurrency lock for releaseWait()")
}

func createHosts(hostsNumber int, shareable bool) []Host {

	var hostpool = make([]Host, hostsNumber)
	for i := 0; i < hostsNumber; i++ {
		suffix := strconv.Itoa(i)
		hostpool[i] = Host{
			Name:      "host" + suffix,
			Shareable: shareable,
			Connection: Connection{
				User:     "testuser" + suffix,
				Password: "testpwd" + suffix,
				Host:     "testhost" + suffix,
				Port:     uint64(i + 1),
			},
			Labels: map[string]string{
				"label1": "value1" + suffix,
				"label2": "value2" + suffix,
				"label3": "value3" + suffix,
			},
		}
	}

	return hostpool
}

func testConsulManagerApply(t *testing.T, cc *api.Client) {
	cleanupHostsPool(t, cc)
	cm := &consulManager{cc, mockSSHClientFactory}

	var hostpool = createHosts(3, false)

	// Apply this definition
	var checkpoint uint64
	err := cm.Apply(hostpool, &checkpoint)
	require.NoError(t, err, "Unexpected failure applying host pool configuration")
	assert.NotEqual(t, uint64(0), checkpoint, "Expected checkpoint to be > 0 after apply")
	// Check the pool now
	hosts, warnings, newCkpt, err := cm.List()
	require.NoError(t, err, "Unexpected error getting list of hosts in pool")
	assert.Len(t, warnings, 0)
	assert.Len(t, hosts, 3)
	assert.NotEqual(t, uint64(0), newCkpt)
	assert.Equal(t, checkpoint, newCkpt, "Unexpected checkpoint in list")

	for i := 0; i < 3; i++ {
		suffix := strconv.Itoa(i)
		hostname := "host" + suffix
		assert.Contains(t, hosts, hostname)
		host, err := cm.GetHost(hostname)
		require.NoError(t, err, "Could not get host %s", hostname)
		assert.Equal(t, hostpool[i].Connection, host.Connection,
			"Unexpected connection value for host %s", hostname)
		assert.Equal(t, hostpool[i].Labels, host.Labels,
			"Unexpected labels for host %s", hostname)
	}

	// Allocate host1
	filterLabel := "label2"
	filter, err := labelsutil.CreateFilter(
		fmt.Sprintf("%s=%s", filterLabel, hostpool[1].Labels[filterLabel]))
	require.NoError(t, err, "Unexpected error creating a filter")
	allocatedName, warnings, err := cm.Allocate(&Allocation{NodeName: "node_test", Instance: "instance_test", DeploymentID: "test"}, filter)
	assert.Equal(t, hostpool[1].Name, allocatedName,
		"Unexpected host allocated")
	allocatedHost, err := cm.GetHost(allocatedName)
	require.NoError(t, err, "Unexpected error getting allocated host")
	require.NotNil(t, allocatedHost)
	require.Equal(t, 1, len(allocatedHost.Allocations))
	require.Equal(t, "instance_test", allocatedHost.Allocations[0].Instance)
	require.Equal(t, "test", allocatedHost.Allocations[0].DeploymentID)
	require.Equal(t, "node_test", allocatedHost.Allocations[0].NodeName)

	// Change the pool definition by :
	// - changing connection settings of host0
	// - changing labels of host1
	// - removing host2
	// - adding host3 and host4
	hostpool[0].Connection = Connection{
		User:       "newUser",
		PrivateKey: dummySSHkey,
		Host:       "testhost0.example.com",
		Port:       123,
	}

	hostpool[1].Labels = map[string]string{
		"newlabel1": "newvalue1",
		"newlabel2": "newvalue2",
		"label2":    hostpool[1].Labels[filterLabel],
		"label3":    "value32",
	}

	// Removing host2
	removedHostname := hostpool[len(hostpool)-1].Name
	hostpool = hostpool[:len(hostpool)-1]

	// Adding new hosts
	for i := 3; i < 5; i++ {
		suffix := strconv.Itoa(i)
		hostpool = append(hostpool, Host{
			Name: "host" + suffix,
			Connection: Connection{
				User:     "testuser" + suffix,
				Password: "testpwd" + suffix,
				Host:     "testhost" + suffix,
				Port:     uint64(i + 1),
			},
			Labels: map[string]string{
				"label1": "value1" + suffix,
				"label2": "value2" + suffix,
				"label3": "value3" + suffix,
			},
		})
	}

	_, _, checkpoint, err = cm.List()
	require.NoError(t, err, "Unexpected error getting list of hosts in pool")

	// Apply this new definition
	oldcheckpoint := checkpoint
	err = cm.Apply(hostpool, &checkpoint)
	require.NoError(t, err,
		"Unexpected failure applying new host pool configuration")

	assert.NotEqual(t, oldcheckpoint, checkpoint, "Expected a checkpoint change")

	// Check the pool now
	hosts, warnings, ckpt2, err := cm.List()
	require.NoError(t, err, "Unexpected error getting list of hosts in pool")
	assert.Len(t, warnings, 0)
	assert.Len(t, hosts, 4)
	assert.Equal(t, checkpoint, ckpt2, "Expected same checkpoint from apply (updated by apply) and list")
	assert.NotContains(t, hosts, removedHostname)
	for i := 0; i < 4; i++ {
		var suffix string
		if i < 2 {
			suffix = strconv.Itoa(i)
		} else {
			suffix = strconv.Itoa(i + 1)
		}

		hostname := "host" + suffix
		assert.Contains(t, hosts, hostname)
		host, err := cm.GetHost(hostname)
		require.NoError(t, err, "Could not get host %s", hostname)
		assert.Equal(t, hostpool[i].Connection, host.Connection,
			"Unexpected connection value for host %s", hostname)
		assert.Equal(t, hostpool[i].Labels, host.Labels,
			"Unexpected labels for host %s", hostname)
	}

	// Check the allocated status of host1 didn't change
	allocatedHost, err = cm.GetHost(allocatedName)
	require.NoError(t, err, "Unexpected error getting allocated host")
	assert.Equal(t, HostStatusAllocated, allocatedHost.Status,
		"Unexpected status for an allocated host after Pool redefinition")
}

func testConsulManagerApplyErrorNoName(t *testing.T, cc *api.Client) {

	cleanupHostsPool(t, cc)
	cm := &consulManager{cc, mockSSHClientFactory}

	var hostpool = createHosts(3, false)

	// Apply this definition
	var checkpoint uint64
	err := cm.Apply(hostpool, &checkpoint)
	require.NoError(t, err, "Unexpected failure applying host pool configuration")
	assert.NotEqual(t, uint64(0), checkpoint, "Expected checkpoint to be > 0 after apply")

	// Error case: entry with no name
	oldName := hostpool[0].Name
	hostpool[0].Name = "newName"
	hostpool = append(hostpool, hostpool[0])
	hostpool[len(hostpool)-1].Name = ""
	_, _, ckpt1, err := cm.List()
	require.NoError(t, err, "Unexpected error getting list of hosts in pool before test")
	ckpt := ckpt1
	err = cm.Apply(hostpool, &ckpt)
	assert.Error(t, err, "Expected an error adding a host with no name")

	// Check the new definition wasn't applied after this error
	hosts, warnings, ckpt2, err := cm.List()
	require.NoError(t, err, "Unexpected error getting list of hosts in pool")
	assert.Len(t, warnings, 0)
	assert.Len(t, hosts, 3)
	assert.Equal(t, ckpt1, ckpt, "Expected no checkpoint change after apply error")
	assert.Equal(t, ckpt1, ckpt2, "Expected no checkpoint change")
	assert.Contains(t, hosts, oldName,
		"Hosts Pool unexpectedly changed after an apply error using empty name")
	assert.NotContains(t, hosts, "newName")
}

func testConsulManagerApplyErrorDuplicateName(t *testing.T, cc *api.Client) {

	cleanupHostsPool(t, cc)
	cm := &consulManager{cc, mockSSHClientFactory}

	var hostpool = createHosts(3, false)

	// Apply this definition
	var checkpoint uint64
	err := cm.Apply(hostpool, &checkpoint)
	require.NoError(t, err, "Unexpected failure applying host pool configuration")
	assert.NotEqual(t, uint64(0), checkpoint, "Expected checkpoint to be > 0 after apply")

	// Error case: duplicate names
	oldName := hostpool[len(hostpool)-1].Name
	hostpool[len(hostpool)-1].Name = hostpool[0].Name
	_, _, ckpt1, err := cm.List()
	require.NoError(t, err, "Unexpected error getting list of hosts in pool before test")
	ckpt := ckpt1
	err = cm.Apply(hostpool, &ckpt)
	assert.Error(t, err,
		"Expected an error applying a hosts pool with duplicate names")

	// Check the new definition wasn't applied after this error
	hosts, warnings, ckpt2, err := cm.List()
	require.NoError(t, err, "Unexpected error getting list of hosts in pool")
	assert.Len(t, warnings, 0)
	assert.Len(t, hosts, 3)
	assert.Contains(t, hosts, oldName,
		"Hosts Pool unexpectedly changed after an apply error using duplicates")
	assert.Equal(t, ckpt1, ckpt, "Expected no checkpoint change after apply error")
	assert.Equal(t, ckpt1, ckpt2, "Expected no checkpoint change after duplicate error")
}

func testConsulManagerApplyErrorDeleteAllocatedHost(t *testing.T, cc *api.Client) {

	cleanupHostsPool(t, cc)
	cm := &consulManager{cc, mockSSHClientFactory}

	var hostpool = createHosts(3, false)

	var checkpoint uint64
	err := cm.Apply(hostpool, &checkpoint)
	require.NoError(t, err, "Unexpected failure applying host pool configuration")
	assert.NotEqual(t, uint64(0), checkpoint, "Expected checkpoint to be > 0 after apply")

	// Allocate host1
	filterLabel := "label2"
	filter, err := labelsutil.CreateFilter(
		fmt.Sprintf("%s=%s", filterLabel, hostpool[1].Labels[filterLabel]))
	require.NoError(t, err, "Unexpected error creating a filter")
	allocatedName, warnings, err := cm.Allocate(&Allocation{NodeName: "node_test", Instance: "instance_test", DeploymentID: "test"}, filter)
	assert.Equal(t, hostpool[1].Name, allocatedName,
		"Unexpected host allocated")
	allocatedHost, err := cm.GetHost(allocatedName)
	require.NoError(t, err, "Unexpected error getting allocated host")
	require.NotNil(t, allocatedHost)
	require.Equal(t, 1, len(allocatedHost.Allocations))
	require.Equal(t, "instance_test", allocatedHost.Allocations[0].Instance)
	require.Equal(t, "test", allocatedHost.Allocations[0].DeploymentID)
	require.Equal(t, "node_test", allocatedHost.Allocations[0].NodeName)

	hosts1, _, checkpoint, err := cm.List()
	require.NoError(t, err, "Unexpected error getting the hosts pool")

	// Error case : attempt to delete an allocated host
	hostpool1 := hostpool[:1]
	var ckpt uint64
	err = cm.Apply(hostpool1, &ckpt)
	assert.Error(t, err, "Expected an error deleting an allocated host")
	hosts2, warnings, ckpt2, err := cm.List()
	require.NoError(t, err, "Unexpected error getting list of hosts in pool")
	assert.Len(t, warnings, 0)
	assert.Len(t, hosts2, 3)
	assert.Equal(t, hosts1, hosts2, "Expected no change in hosts pool after deletion error")
	assert.Equal(t, checkpoint, ckpt2, "Expected no checkpoint change after deletion error")
}

func testConsulManagerApplyErrorOutdatedCheckpoint(t *testing.T, cc *api.Client) {

	cleanupHostsPool(t, cc)
	cm := &consulManager{cc, mockSSHClientFactory}

	var hostpool = createHosts(3, false)

	var checkpoint uint64
	err := cm.Apply(hostpool, &checkpoint)
	require.NoError(t, err, "Unexpected failure applying host pool configuration")
	assert.NotEqual(t, uint64(0), checkpoint, "Expected checkpoint to be > 0 after apply")

	// Error case : outdated checkpoint
	hostpool[0].Labels["label1"] = "newValues"
	oldcheckpoint := checkpoint - 1
	err = cm.Apply(hostpool, &oldcheckpoint)
	assert.Error(t, err, "Expected an error doing an apply with outdated checkpoint")
}

func testConsulManagerApplyBadConnection(t *testing.T, cc *api.Client) {

	cleanupHostsPool(t, cc)
	cm := &consulManager{cc, mockSSHClientFactory}

	var hostpool = createHosts(3, false)

	var checkpoint uint64
	err := cm.Apply(hostpool, &checkpoint)
	require.NoError(t, err, "Unexpected failure applying host pool configuration")
	assert.NotEqual(t, uint64(0), checkpoint, "Expected checkpoint to be > 0 after apply")

	// Check an apply with one host having bad connection settings
	_, _, checkpoint, err = cm.List()
	require.NoError(t, err, "Unexpected error getting list of hosts in pool")
	newHost := Host{
		Name: "testhost",
		Connection: Connection{
			User:     "fail",
			Password: "testpwd",
			Host:     "testhost",
		},
	}

	hostpool = append(hostpool, newHost)
	err = cm.Apply(hostpool, &checkpoint)
	assert.NoError(t, err, "Expected no error apply a configuration containing a host with bad credentials")

	// Check host status
	hostInPool, err := cm.GetHost(newHost.Name)
	require.NoError(t, err, "Unexpected error attempting to get host %s", newHost.Name)
	assert.Equal(t, HostStatusError.String(), hostInPool.Status.String(),
		"Expected a status error for host with bad credentials")

	// Check a backup status exists
	backupStatus, err := cm.getStatus(newHost.Name, true)
	assert.NoError(t, err, "Expected to have a backup status")
	assert.Equal(t, backupStatus.String(), HostStatusFree.String(), "Unexpected backup status")

	// Fixing bad credentials
	hostpool[len(hostpool)-1].Connection.User = "test"
	err = cm.Apply(hostpool, &checkpoint)
	assert.NoError(t, err,
		"Expected no error apply a configuration with host credentials fixed ")

	// Verify there is no connection failure anymore
	err = cm.checkConnection(newHost.Name)
	require.NoError(t, err,
		"Unexpected connection error after credentials fix")

	// Check host status change
	hostInPool, err = cm.GetHost(newHost.Name)
	require.NoError(t, err,
		"Unexpected error attempting to get host %s after apply", newHost.Name)
	assert.Equal(t, HostStatusFree.String(), hostInPool.Status.String(),
		"Expected status error fixed for host with correct credentials")

}

<<<<<<< HEAD
func testConsulManagerAllocateShareableHost(t *testing.T, cc *api.Client) {
	cleanupHostsPool(t, cc)
	cm := &consulManager{cc, mockSSHClientFactory}

	var hostpool = createHosts(1, true)

	// Apply this definition
	var checkpoint uint64
	err := cm.Apply(hostpool, &checkpoint)
	require.NoError(t, err, "Unexpected failure applying host pool configuration")
	assert.NotEqual(t, uint64(0), checkpoint, "Expected checkpoint to be > 0 after apply")
	// Check the pool now
	hosts, warnings, newCkpt, err := cm.List()
	require.NoError(t, err, "Unexpected error getting list of hosts in pool")
	assert.Len(t, warnings, 0)
	assert.Len(t, hosts, 1)
	assert.NotEqual(t, uint64(0), newCkpt)
	assert.Equal(t, checkpoint, newCkpt, "Unexpected checkpoint in list")

	// Allocate host1: first allocation
	alloc1 := &Allocation{NodeName: "node_test1", Instance: "instance_test1", DeploymentID: "test1"}
	filterLabel := "label2"
	filter, err := labelsutil.CreateFilter(
		fmt.Sprintf("%s=%s", filterLabel, hostpool[0].Labels[filterLabel]))
	require.NoError(t, err, "Unexpected error creating a filter")
	allocatedName, warnings, err := cm.Allocate(alloc1, filter)
	assert.Equal(t, hostpool[0].Name, allocatedName,
		"Unexpected host allocated")
	allocatedHost, err := cm.GetHost(allocatedName)
	require.NoError(t, err, "Unexpected error getting allocated host")
	require.NotNil(t, allocatedHost)
	require.Equal(t, 1, len(allocatedHost.Allocations))
	require.Equal(t, "instance_test1", allocatedHost.Allocations[0].Instance)
	require.Equal(t, "test1", allocatedHost.Allocations[0].DeploymentID)
	require.Equal(t, "node_test1", allocatedHost.Allocations[0].NodeName)
	require.Equal(t, HostStatusAllocated, allocatedHost.Status)

	// Allocate host1: 2nd allocation
	alloc2 := &Allocation{NodeName: "node_test2", Instance: "instance_test2", DeploymentID: "test2"}
	filterLabel = "label2"
	filter, err = labelsutil.CreateFilter(
		fmt.Sprintf("%s=%s", filterLabel, hostpool[0].Labels[filterLabel]))
	require.NoError(t, err, "Unexpected error creating a filter")
	allocatedName, warnings, err = cm.Allocate(alloc2, filter)
	assert.Equal(t, hostpool[0].Name, allocatedName,
		"Unexpected host allocated")
	allocatedHost, err = cm.GetHost(allocatedName)
	require.NoError(t, err, "Unexpected error getting allocated host")
	require.NotNil(t, allocatedHost)
	require.Equal(t, 2, len(allocatedHost.Allocations))
	require.Equal(t, "instance_test2", allocatedHost.Allocations[1].Instance)
	require.Equal(t, "test2", allocatedHost.Allocations[1].DeploymentID)
	require.Equal(t, "node_test2", allocatedHost.Allocations[1].NodeName)
	require.Equal(t, HostStatusAllocated, allocatedHost.Status)

	// Release 2nd allocation
	err = cm.Release(hostpool[0].Name, alloc2)
	require.NoError(t, err, "Unexpected error releasing host allocation1")
	allocatedHost, err = cm.GetHost(allocatedName)
	require.NoError(t, err, "Unexpected error getting allocated host")
	require.NotNil(t, allocatedHost)
	require.Equal(t, 1, len(allocatedHost.Allocations))
	require.Equal(t, HostStatusAllocated, allocatedHost.Status)

	// Release 1st allocation
	err = cm.Release(hostpool[0].Name, alloc1)
	require.NoError(t, err, "Unexpected error releasing host allocation2")
	allocatedHost, err = cm.GetHost(allocatedName)
	require.NoError(t, err, "Unexpected error getting allocated host")
	require.NotNil(t, allocatedHost)
	require.Equal(t, 0, len(allocatedHost.Allocations))
	require.Equal(t, HostStatusFree, allocatedHost.Status)
=======
func testConsulManagerAllocateConcurrency(t *testing.T, cc *api.Client) {

	cleanupHostsPool(t, cc)
	cm := &consulManager{cc, mockSSHClientFactory}

	numberOfHosts := 50

	// Configure a Hosts Pool
	var hostpool = createHosts(numberOfHosts)
	var checkpoint uint64
	err := cm.Apply(hostpool, &checkpoint)
	require.NoError(t, err, "Unexpected failure applying host pool configuration")
	// Check the pool now
	hosts, warnings, _, err := cm.List()
	require.NoError(t, err, "Unexpected error getting list of hosts in pool")
	assert.Len(t, warnings, 0)
	assert.Len(t, hosts, numberOfHosts)

	results := make(chan string, numberOfHosts)
	errors := make(chan error, numberOfHosts)

	var waitGroup sync.WaitGroup
	for i := 0; i < numberOfHosts; i++ {
		waitGroup.Add(1)
		go routineAllocate(i, cm, &waitGroup, results, errors)
	}
	waitGroup.Wait()

	// Check no error occured attempting to allocate a host
	select {
	case err := <-errors:
		require.NoError(t, err, "Unexpected error allocating hosts in parallel")
	default:
	}

	close(results)
	close(errors)

	// Check all hosts are allocated
	hosts, _, _, err = cm.List()
	require.NoError(t, err, "Unexpected error getting list of hosts in pool after allocation")

	for _, hostname := range hosts {
		host, err := cm.GetHost(hostname)
		require.NoError(t, err, "Failed to get host %s", hostname)
		assert.Equal(t, HostStatusAllocated.String(), host.Status.String(),
			"Unexpected status for host %s", hostname)
	}

}

func routineAllocate(
	id int,
	cm *consulManager,
	waitGroup *sync.WaitGroup,
	results chan<- string,
	errors chan<- error) {

	defer waitGroup.Done()

	allocateMessage := "Message" + strconv.Itoa(id)

	fmt.Println("Attempting to allocate a host in routine", id)
	hostname, _, err := cm.Allocate(allocateMessage)
	if err != nil {
		fmt.Println("Failed to allocate a host in routine", id)
		errors <- err
	} else {
		fmt.Println("Allocated host", hostname, "in routine", id)
		results <- hostname
	}

>>>>>>> dd5989a7
}<|MERGE_RESOLUTION|>--- conflicted
+++ resolved
@@ -880,7 +880,6 @@
 
 }
 
-<<<<<<< HEAD
 func testConsulManagerAllocateShareableHost(t *testing.T, cc *api.Client) {
 	cleanupHostsPool(t, cc)
 	cm := &consulManager{cc, mockSSHClientFactory}
@@ -953,7 +952,8 @@
 	require.NotNil(t, allocatedHost)
 	require.Equal(t, 0, len(allocatedHost.Allocations))
 	require.Equal(t, HostStatusFree, allocatedHost.Status)
-=======
+}
+
 func testConsulManagerAllocateConcurrency(t *testing.T, cc *api.Client) {
 
 	cleanupHostsPool(t, cc)
@@ -1026,5 +1026,4 @@
 		results <- hostname
 	}
 
->>>>>>> dd5989a7
 }