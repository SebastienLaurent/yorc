// Copyright 2018 Bull S.A.S. Atos Technologies - Bull, Rue Jean Jaures, B.P.68, 78340, Les Clayes-sous-Bois, France.
//
// Licensed under the Apache License, Version 2.0 (the "License");
// you may not use this file except in compliance with the License.
// You may obtain a copy of the License at
//
//      http://www.apache.org/licenses/LICENSE-2.0
//
// Unless required by applicable law or agreed to in writing, software
// distributed under the License is distributed on an "AS IS" BASIS,
// WITHOUT WARRANTIES OR CONDITIONS OF ANY KIND, either express or implied.
// See the License for the specific language governing permissions and
// limitations under the License.

package deployments

import (
	"context"
	"fmt"
	"io/ioutil"
	"os"
	"path"
	"path/filepath"
	"strconv"
	"strings"

	"github.com/hashicorp/consul/api"
	"github.com/pkg/errors"
	"gopkg.in/yaml.v2"

	"github.com/ystia/yorc/v3/deployments/internal"
	"github.com/ystia/yorc/v3/deployments/store"
	"github.com/ystia/yorc/v3/events"
	"github.com/ystia/yorc/v3/helper/consulutil"
	"github.com/ystia/yorc/v3/registry"
	"github.com/ystia/yorc/v3/tosca"
)

var reg = registry.GetRegistry()

// StoreDeploymentDefinition takes a defPath and parse it as a tosca.Topology then it store it in consul under
// consulutil.DeploymentKVPrefix/deploymentID
func StoreDeploymentDefinition(ctx context.Context, kv *api.KV, deploymentID string, defPath string) error {
	if err := SetDeploymentStatus(ctx, kv, deploymentID, INITIAL); err != nil {
		return handleDeploymentStatus(ctx, kv, deploymentID, err)
	}

	topology := tosca.Topology{}
	definition, err := os.Open(defPath)
	if err != nil {
		return handleDeploymentStatus(ctx, kv, deploymentID, errors.Wrapf(err, "Failed to open definition file %q", defPath))
	}
	defBytes, err := ioutil.ReadAll(definition)
	if err != nil {
		return handleDeploymentStatus(ctx, kv, deploymentID, errors.Wrapf(err, "Failed to open definition file %q", defPath))
	}

	err = yaml.Unmarshal(defBytes, &topology)
	if err != nil {
		return handleDeploymentStatus(ctx, kv, deploymentID, errors.Wrapf(err, "Failed to unmarshal yaml definition for file %q", defPath))
	}

	consulutil.StoreConsulKeyAsString(path.Join(consulutil.DeploymentKVPrefix, deploymentID, "status"), fmt.Sprint(INITIAL))

	err = store.Deployment(ctx, topology, deploymentID, filepath.Dir(defPath))
	if err != nil {
		return handleDeploymentStatus(ctx, kv, deploymentID, errors.Wrapf(err, "Failed to store TOSCA Definition for deployment with id %q, (file path %q)", deploymentID, defPath))
	}
	err = registerImplementationTypes(ctx, kv, deploymentID)
	if err != nil {
		return handleDeploymentStatus(ctx, kv, deploymentID, err)
	}

	return handleDeploymentStatus(ctx, kv, deploymentID, enhanceNodes(ctx, kv, deploymentID))
}

func handleDeploymentStatus(ctx context.Context, kv *api.KV, deploymentID string, err error) error {
	if err != nil {
		SetDeploymentStatus(ctx, kv, deploymentID, DEPLOYMENT_FAILED)
	}
	return err
}

<<<<<<< HEAD
=======
// storeDeployment stores a whole deployment.
func storeDeployment(ctx context.Context, topology tosca.Topology, deploymentID, rootDefPath string) error {
	errCtx, errGroup, consulStore := consulutil.WithContext(ctx)
	errCtx = context.WithValue(errCtx, errGrpKey, errGroup)
	errCtx = context.WithValue(errCtx, consulStoreKey, consulStore)
	errGroup.Go(func() error {
		return storeTopology(errCtx, topology, deploymentID, path.Join(consulutil.DeploymentKVPrefix, deploymentID, "topology"), "", "", rootDefPath)
	})

	return errGroup.Wait()
}

// storeTopology stores a given topology.
//
// The given topology may be an import in this case importPrefix and importPath should be specified
func storeTopology(ctx context.Context, topology tosca.Topology, deploymentID, topologyPrefix, importPrefix, importPath, rootDefPath string) error {
	select {
	case <-ctx.Done():
		return ctx.Err()
	default:
	}
	log.Debugf("Storing topology with name %q (Import prefix %q)", topology.Metadata[tosca.TemplateName], importPrefix)
	storeTopologyTopLevelKeyNames(ctx, topology, path.Join(topologyPrefix, importPrefix))
	if err := storeImports(ctx, topology, deploymentID, topologyPrefix, importPath, rootDefPath); err != nil {
		return err
	}
	storeRepositories(ctx, topology, topologyPrefix)
	storeDataTypes(ctx, topology, topologyPrefix, importPath)

	// There is no need to parse a topology template if this topology template
	// is declared in an import.
	// Parsing only the topology template declared in the root topology file
	isRootTopologyTemplate := (importPrefix == "")
	if isRootTopologyTemplate {
		storeInputs(ctx, topology, topologyPrefix)
		storeOutputs(ctx, topology, topologyPrefix)
		storeSubstitutionMappings(ctx, topology, topologyPrefix)
		storeNodes(ctx, topology, topologyPrefix, importPath, rootDefPath)
		storePolicies(ctx, topology, topologyPrefix)
	} else {
		// For imported templates, storing substitution mappings if any
		// as they contain details on service to application/node type mapping
		storeSubstitutionMappings(ctx, topology,
			path.Join(topologyPrefix, importPrefix))
	}

	if err := storeNodeTypes(ctx, topology, topologyPrefix, importPath); err != nil {
		return err
	}
	if err := storeRelationshipTypes(ctx, topology, topologyPrefix, importPath); err != nil {
		return err
	}
	storeCapabilityTypes(ctx, topology, topologyPrefix, importPath)
	storeArtifactTypes(ctx, topology, topologyPrefix, importPath)
	storePolicyTypes(ctx, topology, topologyPrefix, importPath)

	// Detect potential cycles in inline workflows
	if err := checkNestedWorkflows(topology); err != nil {
		return err
	}

	if isRootTopologyTemplate {
		storeWorkflows(ctx, topology, deploymentID)
	}
	return nil
}

// storeTopologyTopLevelKeyNames stores top level keynames for a topology.
//
// This may be done under the import path in case of imports.
func storeTopologyTopLevelKeyNames(ctx context.Context, topology tosca.Topology, topologyPrefix string) {
	consulStore := ctx.Value(consulStoreKey).(consulutil.ConsulStore)
	storeStringMap(consulStore, topologyPrefix+"/metadata", topology.Metadata)
}

//storeRepositories store repositories
func storeRepositories(ctx context.Context, topology tosca.Topology, topologyPrefix string) error {
	consulStore := ctx.Value(consulStoreKey).(consulutil.ConsulStore)
	repositoriesPrefix := path.Join(topologyPrefix, "repositories")
	for repositoryName, repo := range topology.Repositories {
		repoPrefix := path.Join(repositoriesPrefix, repositoryName)
		consulStore.StoreConsulKeyAsString(path.Join(repoPrefix, "url"), repo.URL)
		consulStore.StoreConsulKeyAsString(path.Join(repoPrefix, "type"), repo.Type)
		consulStore.StoreConsulKeyAsString(path.Join(repoPrefix, "credentials", "user"), repo.Credit.User)
		consulStore.StoreConsulKeyAsString(path.Join(repoPrefix, "credentials", "token"), repo.Credit.Token)
		if repo.Credit.TokenType == "" {
			repo.Credit.TokenType = "password"
		}
		consulStore.StoreConsulKeyAsString(path.Join(repoPrefix, "credentials", "token_type"), repo.Credit.TokenType)
	}

	return nil
}

func storeCommonType(consulStore consulutil.ConsulStore, commonType tosca.Type, typePrefix, importPath string) {
	consulStore.StoreConsulKeyAsString(path.Join(typePrefix, "derived_from"), commonType.DerivedFrom)
	consulStore.StoreConsulKeyAsString(path.Join(typePrefix, "importPath"), importPath)
	for metaName, metaValue := range commonType.Metadata {
		consulStore.StoreConsulKeyAsString(path.Join(typePrefix, "metadata", metaName), metaValue)
	}
}

//storeDataTypes store data types
func storeDataTypes(ctx context.Context, topology tosca.Topology, topologyPrefix, importPath string) error {
	consulStore := ctx.Value(consulStoreKey).(consulutil.ConsulStore)
	dataTypesPrefix := path.Join(topologyPrefix, "types")
	for dataTypeName, dataType := range topology.DataTypes {
		dtPrefix := path.Join(dataTypesPrefix, dataTypeName)
		storeCommonType(consulStore, dataType.Type, dtPrefix, importPath)
		for propName, propDefinition := range dataType.Properties {
			storePropertyDefinition(ctx, path.Join(dtPrefix, "properties", propName), propName, propDefinition)
		}
	}

	return nil
}

// storeImports parses and store imports.
func storeImports(ctx context.Context, topology tosca.Topology, deploymentID, topologyPrefix, importPath, rootDefPath string) error {
	errGroup := ctx.Value(errGrpKey).(*errgroup.Group)
	for _, element := range topology.Imports {

		importURI := strings.Trim(element.File, " \t")
		importedTopology := tosca.Topology{}

		if strings.HasPrefix(importURI, "<") && strings.HasSuffix(importURI, ">") {
			// Internal import
			importName := strings.Trim(importURI, "<>")
			var defBytes []byte
			var err error
			if defBytes, err = reg.GetToscaDefinition(importName); err != nil {
				return errors.Errorf("Failed to import internal definition %s: %v", importURI, err)
			}
			if err = yaml.Unmarshal(defBytes, &importedTopology); err != nil {
				return errors.Errorf("Failed to parse internal definition %s: %v", importURI, err)
			}
			errGroup.Go(func() error {
				return storeTopology(ctx, importedTopology, deploymentID, topologyPrefix, path.Join("imports", importURI), "", rootDefPath)
			})
		} else {
			uploadFile := filepath.Join(rootDefPath, filepath.FromSlash(importPath), filepath.FromSlash(importURI))

			definition, err := os.Open(uploadFile)
			if err != nil {
				return errors.Errorf("Failed to parse internal definition %s: %v", importURI, err)
			}

			defBytes, err := ioutil.ReadAll(definition)
			if err != nil {
				return errors.Errorf("Failed to parse internal definition %s: %v", importURI, err)
			}

			if err = yaml.Unmarshal(defBytes, &importedTopology); err != nil {
				return errors.Errorf("Failed to parse internal definition %s: %v", importURI, err)
			}

			errGroup.Go(func() error {
				// Using flat keys under imports, for convenience when searching
				// for an import containing a given metadata template name
				// (function getSubstitutableNodeType in this package)
				importPrefix := path.Join("imports", strings.Replace(path.Join(importPath, importURI), "/", "_", -1))
				return storeTopology(ctx, importedTopology, deploymentID, topologyPrefix, importPrefix, path.Dir(path.Join(importPath, importURI)), rootDefPath)
			})
		}
	}
	return nil
}

// storeOutputs stores topology outputs
func storeOutputs(ctx context.Context, topology tosca.Topology, topologyPrefix string) {
	consulStore := ctx.Value(consulStoreKey).(consulutil.ConsulStore)
	outputsPrefix := path.Join(topologyPrefix, "outputs")
	for outputName, output := range topology.TopologyTemplate.Outputs {
		outputPrefix := path.Join(outputsPrefix, outputName)
		storeValueAssignment(consulStore, path.Join(outputPrefix, "default"), output.Default)
		if output.Required == nil {
			// Required by default
			consulStore.StoreConsulKeyAsString(path.Join(outputPrefix, "required"), "true")
		} else {
			consulStore.StoreConsulKeyAsString(path.Join(outputPrefix, "required"), strconv.FormatBool(*output.Required))
		}
		consulStore.StoreConsulKeyAsString(path.Join(outputPrefix, "status"), output.Status)
		consulStore.StoreConsulKeyAsString(path.Join(outputPrefix, "type"), output.Type)
		consulStore.StoreConsulKeyAsString(path.Join(outputPrefix, "entry_schema"), output.EntrySchema.Type)
		storeValueAssignment(consulStore, path.Join(outputPrefix, "value"), output.Value)
	}
}

// storeInputs stores topology outputs
func storeInputs(ctx context.Context, topology tosca.Topology, topologyPrefix string) {
	consulStore := ctx.Value(consulStoreKey).(consulutil.ConsulStore)
	inputsPrefix := path.Join(topologyPrefix, "inputs")
	for inputName, input := range topology.TopologyTemplate.Inputs {
		inputPrefix := path.Join(inputsPrefix, inputName)
		storeValueAssignment(consulStore, path.Join(inputPrefix, "default"), input.Default)
		if input.Required == nil {
			// Required by default
			consulStore.StoreConsulKeyAsString(path.Join(inputPrefix, "required"), "true")
		} else {
			consulStore.StoreConsulKeyAsString(path.Join(inputPrefix, "required"), strconv.FormatBool(*input.Required))
		}
		consulStore.StoreConsulKeyAsString(path.Join(inputPrefix, "status"), input.Status)
		consulStore.StoreConsulKeyAsString(path.Join(inputPrefix, "type"), input.Type)
		consulStore.StoreConsulKeyAsString(path.Join(inputPrefix, "entry_schema"), input.EntrySchema.Type)
		storeValueAssignment(consulStore, path.Join(inputPrefix, "value"), input.Value)
	}
}

func storeRequirementAssignment(ctx context.Context, requirement tosca.RequirementAssignment, requirementPrefix, requirementName string) {
	consulStore := ctx.Value(consulStoreKey).(consulutil.ConsulStore)
	consulStore.StoreConsulKeyAsString(requirementPrefix+"/name", requirementName)
	consulStore.StoreConsulKeyAsString(requirementPrefix+"/node", requirement.Node)
	consulStore.StoreConsulKeyAsString(requirementPrefix+"/relationship", requirement.Relationship)
	consulStore.StoreConsulKeyAsString(requirementPrefix+"/capability", requirement.Capability)
	consulStore.StoreConsulKeyAsString(requirementPrefix+"/type_requirement", requirement.TypeRequirement)
	for propName, propValue := range requirement.RelationshipProps {
		storeValueAssignment(consulStore, requirementPrefix+"/properties/"+url.QueryEscape(propName), propValue)
	}
}

// storeNodes stores topology nodes
func storeNodes(ctx context.Context, topology tosca.Topology, topologyPrefix, importPath, rootDefPath string) {
	consulStore := ctx.Value(consulStoreKey).(consulutil.ConsulStore)
	nodesPrefix := path.Join(topologyPrefix, "nodes")
	for nodeName, node := range topology.TopologyTemplate.NodeTemplates {
		nodePrefix := nodesPrefix + "/" + nodeName
		consulStore.StoreConsulKeyAsString(nodePrefix+"/type", node.Type)
		if node.Directives != nil {
			consulStore.StoreConsulKeyAsString(
				path.Join(nodePrefix, "directives"),
				strings.Join(node.Directives, ","))
		}
		propertiesPrefix := nodePrefix + "/properties"
		for propName, propValue := range node.Properties {
			storeValueAssignment(consulStore, propertiesPrefix+"/"+url.QueryEscape(propName), propValue)
		}
		attributesPrefix := nodePrefix + "/attributes"
		for attrName, attrValue := range node.Attributes {
			storeValueAssignment(consulStore, attributesPrefix+"/"+url.QueryEscape(attrName), attrValue)
		}
		capabilitiesPrefix := nodePrefix + "/capabilities"
		for capName, capability := range node.Capabilities {
			capabilityPrefix := capabilitiesPrefix + "/" + capName
			capabilityPropsPrefix := capabilityPrefix + "/properties"
			for propName, propValue := range capability.Properties {
				storeValueAssignment(consulStore, capabilityPropsPrefix+"/"+url.QueryEscape(propName), propValue)
			}
			capabilityAttrPrefix := capabilityPrefix + "/attributes"
			for attrName, attrValue := range capability.Attributes {
				storeValueAssignment(consulStore, capabilityAttrPrefix+"/"+url.QueryEscape(attrName), attrValue)
			}
		}
		requirementsPrefix := nodePrefix + "/requirements"
		for reqIndex, reqValueMap := range node.Requirements {
			for reqName, reqValue := range reqValueMap {
				reqPrefix := requirementsPrefix + "/" + strconv.Itoa(reqIndex)
				storeRequirementAssignment(ctx, reqValue, reqPrefix, reqName)
			}
		}
		artifactsPrefix := nodePrefix + "/artifacts"
		for artName, artDef := range node.Artifacts {
			artFile := filepath.Join(rootDefPath, filepath.FromSlash(path.Join(importPath, artDef.File)))
			log.Debugf("Looking if artifact %q exists on filesystem", artFile)
			if _, err := os.Stat(artFile); os.IsNotExist(err) {
				log.Printf("Warning: Artifact %q for node %q with computed path %q doesn't exists on filesystem, ignoring it.", artName, nodeName, artFile)
				continue
			}
			artPrefix := artifactsPrefix + "/" + artName
			consulStore.StoreConsulKeyAsString(artPrefix+"/file", artDef.File)
			consulStore.StoreConsulKeyAsString(artPrefix+"/type", artDef.Type)
			consulStore.StoreConsulKeyAsString(artPrefix+"/repository", artDef.Repository)
			consulStore.StoreConsulKeyAsString(artPrefix+"/deploy_path", artDef.DeployPath)
		}

		metadataPrefix := nodePrefix + "/metadata/"
		for metaName, metaValue := range node.Metadata {
			consulStore.StoreConsulKeyAsString(metadataPrefix+metaName, metaValue)
		}

		storeInterfaces(consulStore, node.Interfaces, nodePrefix, false)
	}

}

// storePolicies stores topology policies
func storePolicies(ctx context.Context, topology tosca.Topology, topologyPrefix string) {
	consulStore := ctx.Value(consulStoreKey).(consulutil.ConsulStore)
	nodesPrefix := path.Join(topologyPrefix, "policies")
	for _, policyMap := range topology.TopologyTemplate.Policies {
		for policyName, policy := range policyMap {
			nodePrefix := nodesPrefix + "/" + policyName
			consulStore.StoreConsulKeyAsString(nodePrefix+"/type", policy.Type)

			if policy.Targets != nil {
				targetPrefix := nodePrefix + "/targets"
				consulStore.StoreConsulKeyAsString(targetPrefix, strings.Join(policy.Targets, ","))
			}
			propertiesPrefix := nodePrefix + "/properties"
			for propName, propValue := range policy.Properties {
				storeValueAssignment(consulStore, propertiesPrefix+"/"+url.QueryEscape(propName), propValue)
			}
			metadataPrefix := nodePrefix + "/metadata/"
			for metaName, metaValue := range policy.Metadata {
				consulStore.StoreConsulKeyAsString(metadataPrefix+metaName, metaValue)
			}
		}
	}
}

// storePropertyDefinition stores a property definition
func storePropertyDefinition(ctx context.Context, propPrefix, propName string, propDefinition tosca.PropertyDefinition) {
	consulStore := ctx.Value(consulStoreKey).(consulutil.ConsulStore)
	consulStore.StoreConsulKeyAsString(propPrefix+"/type", propDefinition.Type)
	consulStore.StoreConsulKeyAsString(propPrefix+"/entry_schema", propDefinition.EntrySchema.Type)
	storeValueAssignment(consulStore, propPrefix+"/default", propDefinition.Default)
	if propDefinition.Required == nil {
		// Required by default
		consulStore.StoreConsulKeyAsString(propPrefix+"/required", "true")
	} else {
		consulStore.StoreConsulKeyAsString(propPrefix+"/required", fmt.Sprint(*propDefinition.Required))
	}
}

// storeAttributeDefinition stores an attribute definition
func storeAttributeDefinition(ctx context.Context, attrPrefix, attrName string, attrDefinition tosca.AttributeDefinition) {
	consulStore := ctx.Value(consulStoreKey).(consulutil.ConsulStore)
	consulStore.StoreConsulKeyAsString(attrPrefix+"/type", attrDefinition.Type)
	consulStore.StoreConsulKeyAsString(attrPrefix+"/entry_schema", attrDefinition.EntrySchema.Type)
	storeValueAssignment(consulStore, attrPrefix+"/default", attrDefinition.Default)
	consulStore.StoreConsulKeyAsString(attrPrefix+"/status", attrDefinition.Status)
}

func storeComplexType(consulStore consulutil.ConsulStore, valuePath string, value interface{}) {
	v := reflect.ValueOf(value)
	switch v.Kind() {
	case reflect.Slice:
		// Store an empty string all we want is to have a the value type here
		consulStore.StoreConsulKeyAsStringWithFlags(valuePath, "", uint64(tosca.ValueAssignmentList))
		for i := 0; i < v.Len(); i++ {
			storeComplexType(consulStore, path.Join(valuePath, strconv.Itoa(i)), v.Index(i).Interface())
		}
	case reflect.Map:
		// Store an empty string all we want is to have a the value type here
		consulStore.StoreConsulKeyAsStringWithFlags(valuePath, "", uint64(tosca.ValueAssignmentMap))
		for _, key := range v.MapKeys() {
			storeComplexType(consulStore, path.Join(valuePath, url.QueryEscape(fmt.Sprint(key.Interface()))), v.MapIndex(key).Interface())
		}
	default:
		// Default flag is for literal
		consulStore.StoreConsulKeyAsString(valuePath, fmt.Sprint(v))
	}
}

func storeValueAssignment(consulStore consulutil.ConsulStore, vaPrefix string, va *tosca.ValueAssignment) {
	if va == nil {
		return
	}
	switch va.Type {
	case tosca.ValueAssignmentLiteral:
		// Default flag is for literal
		consulStore.StoreConsulKeyAsString(vaPrefix, va.GetLiteral())
	case tosca.ValueAssignmentFunction:
		consulStore.StoreConsulKeyAsStringWithFlags(vaPrefix, va.GetFunction().String(), uint64(tosca.ValueAssignmentFunction))
	case tosca.ValueAssignmentList:
		storeComplexType(consulStore, vaPrefix, va.GetList())
	case tosca.ValueAssignmentMap:
		storeComplexType(consulStore, vaPrefix, va.GetMap())
	}
}

func storeMapValueAssignment(consulStore consulutil.ConsulStore, prefix string,
	mapValueAssignment map[string]*tosca.ValueAssignment) {

	for name, value := range mapValueAssignment {
		storeValueAssignment(consulStore, path.Join(prefix, name), value)
	}
}

func storeStringMap(consulStore consulutil.ConsulStore, prefix string,
	stringMap map[string]string) {

	for name, value := range stringMap {
		consulStore.StoreConsulKeyAsString(path.Join(prefix, name), value)
	}
}

func storeInputDefinition(consulStore consulutil.ConsulStore, inputPrefix, operationOutputPrefix string, inputDef tosca.Input) error {
	isValueAssignment := false
	isPropertyDefinition := false
	if inputDef.ValueAssign != nil {
		storeValueAssignment(consulStore, inputPrefix+"/data", inputDef.ValueAssign)
		isValueAssignment = true
		if inputDef.ValueAssign.Type == tosca.ValueAssignmentFunction {
			f := inputDef.ValueAssign.GetFunction()
			opOutputFuncs := f.GetFunctionsByOperator(tosca.GetOperationOutputOperator)
			for _, oof := range opOutputFuncs {
				if len(oof.Operands) != 4 {
					return errors.Errorf("Invalid %q TOSCA function: %v", tosca.GetOperationOutputOperator, oof)
				}
				entityName := url.QueryEscape(oof.Operands[0].String())
				if entityName == "TARGET" || entityName == "SOURCE" {
					return errors.Errorf("Can't use SOURCE or TARGET keyword in a %q in node type context: %v", tosca.GetOperationOutputOperator, oof)
				}
				interfaceName := strings.ToLower(url.QueryEscape(oof.Operands[1].String()))
				operationName := strings.ToLower(url.QueryEscape(oof.Operands[2].String()))
				outputVariableName := url.QueryEscape(oof.Operands[3].String())
				consulStore.StoreConsulKeyAsString(operationOutputPrefix+"/"+interfaceName+"/"+operationName+"/outputs/"+entityName+"/"+outputVariableName+"/expression", oof.String())
			}
		}
	}
	if inputDef.PropDef != nil {
		consulStore.StoreConsulKeyAsString(inputPrefix+"/type", inputDef.PropDef.Type)
		storeValueAssignment(consulStore, inputPrefix+"/default", inputDef.PropDef.Default)
		consulStore.StoreConsulKeyAsString(inputPrefix+"/status", inputDef.PropDef.Status)
		if inputDef.PropDef.Required == nil {
			// Required by default
			consulStore.StoreConsulKeyAsString(inputPrefix+"/required", "true")
		} else {
			consulStore.StoreConsulKeyAsString(inputPrefix+"/required", strconv.FormatBool(*inputDef.PropDef.Required))
		}
		isPropertyDefinition = true
	}

	consulStore.StoreConsulKeyAsString(inputPrefix+"/is_value_assignment", strconv.FormatBool(isValueAssignment))
	consulStore.StoreConsulKeyAsString(inputPrefix+"/is_property_definition", strconv.FormatBool(isPropertyDefinition))
	return nil
}

func storeInterfaces(consulStore consulutil.ConsulStore, interfaces map[string]tosca.InterfaceDefinition, prefix string, isRelationshipType bool) error {
	for intTypeName, intMap := range interfaces {
		intTypeName = strings.ToLower(intTypeName)
		interfacePrefix := path.Join(prefix, "interfaces", intTypeName)
		// Store Global inputs
		for inputName, inputDef := range intMap.Inputs {
			inputPrefix := path.Join(interfacePrefix, "inputs", inputName)
			err := storeInputDefinition(consulStore, inputPrefix, interfacePrefix, inputDef)
			if err != nil {
				return err
			}
		}

		for opName, operationDef := range intMap.Operations {
			opName = strings.ToLower(opName)
			operationPrefix := path.Join(interfacePrefix, opName)

			for inputName, inputDef := range operationDef.Inputs {
				inputPrefix := path.Join(operationPrefix, "inputs", inputName)
				err := storeInputDefinition(consulStore, inputPrefix, interfacePrefix, inputDef)
				if err != nil {
					return err
				}
			}
			if operationDef.Implementation.Artifact != (tosca.ArtifactDefinition{}) {
				consulStore.StoreConsulKeyAsString(operationPrefix+"/implementation/file", operationDef.Implementation.Artifact.File)
				consulStore.StoreConsulKeyAsString(operationPrefix+"/implementation/type", operationDef.Implementation.Artifact.Type)
				consulStore.StoreConsulKeyAsString(operationPrefix+"/implementation/repository", operationDef.Implementation.Artifact.Repository)
				consulStore.StoreConsulKeyAsString(operationPrefix+"/implementation/deploy_path", operationDef.Implementation.Artifact.DeployPath)

			} else {
				consulStore.StoreConsulKeyAsString(operationPrefix+"/implementation/primary", operationDef.Implementation.Primary)
				consulStore.StoreConsulKeyAsString(operationPrefix+"/implementation/dependencies", strings.Join(operationDef.Implementation.Dependencies, ","))
			}
			if operationDef.Implementation.OperationHost != "" {
				if err := checkOperationHost(operationDef.Implementation.OperationHost, isRelationshipType); err != nil {
					return err
				}
				consulStore.StoreConsulKeyAsString(operationPrefix+"/implementation/operation_host", strings.ToUpper(operationDef.Implementation.OperationHost))
			}
		}
	}
	return nil
}

func storeArtifacts(consulStore consulutil.ConsulStore, artifacts tosca.ArtifactDefMap, prefix string) {
	for artName, artDef := range artifacts {
		artPrefix := prefix + "/" + artName
		consulStore.StoreConsulKeyAsString(artPrefix+"/file", artDef.File)
		consulStore.StoreConsulKeyAsString(artPrefix+"/type", artDef.Type)
		consulStore.StoreConsulKeyAsString(artPrefix+"/repository", artDef.Repository)
		consulStore.StoreConsulKeyAsString(artPrefix+"/deploy_path", artDef.DeployPath)
	}
}

// storeNodeTypes stores topology types
func storeNodeTypes(ctx context.Context, topology tosca.Topology, topologyPrefix, importPath string) error {
	consulStore := ctx.Value(consulStoreKey).(consulutil.ConsulStore)
	typesPrefix := path.Join(topologyPrefix, "types")
	for nodeTypeName, nodeType := range topology.NodeTypes {
		nodeTypePrefix := typesPrefix + "/" + nodeTypeName
		storeCommonType(consulStore, nodeType.Type, nodeTypePrefix, importPath)
		propertiesPrefix := nodeTypePrefix + "/properties"
		for propName, propDefinition := range nodeType.Properties {
			propPrefix := propertiesPrefix + "/" + propName
			storePropertyDefinition(ctx, propPrefix, propName, propDefinition)
		}

		requirementsPrefix := nodeTypePrefix + "/requirements"
		for reqIndex, reqMap := range nodeType.Requirements {
			for reqName, reqDefinition := range reqMap {
				reqPrefix := requirementsPrefix + "/" + strconv.Itoa(reqIndex)
				consulStore.StoreConsulKeyAsString(reqPrefix+"/name", reqName)
				consulStore.StoreConsulKeyAsString(reqPrefix+"/node", reqDefinition.Node)
				consulStore.StoreConsulKeyAsString(reqPrefix+"/occurrences/lower_bound", strconv.FormatUint(reqDefinition.Occurrences.LowerBound, 10))
				consulStore.StoreConsulKeyAsString(reqPrefix+"/occurrences/upper_bound", strconv.FormatUint(reqDefinition.Occurrences.UpperBound, 10))
				consulStore.StoreConsulKeyAsString(reqPrefix+"/relationship", reqDefinition.Relationship)
				consulStore.StoreConsulKeyAsString(reqPrefix+"/capability", reqDefinition.Capability)
				consulStore.StoreConsulKeyAsString(reqPrefix+"/capability_name", reqDefinition.CapabilityName)
			}
		}
		capabilitiesPrefix := nodeTypePrefix + "/capabilities"
		for capName, capability := range nodeType.Capabilities {
			capabilityPrefix := capabilitiesPrefix + "/" + capName

			consulStore.StoreConsulKeyAsString(capabilityPrefix+"/type", capability.Type)
			consulStore.StoreConsulKeyAsString(capabilityPrefix+"/occurrences/lower_bound", strconv.FormatUint(capability.Occurrences.LowerBound, 10))
			consulStore.StoreConsulKeyAsString(capabilityPrefix+"/occurrences/upper_bound", strconv.FormatUint(capability.Occurrences.UpperBound, 10))
			consulStore.StoreConsulKeyAsString(capabilityPrefix+"/valid_sources", strings.Join(capability.ValidSourceTypes, ","))
			capabilityPropsPrefix := capabilityPrefix + "/properties"
			for propName, propValue := range capability.Properties {
				storeValueAssignment(consulStore, capabilityPropsPrefix+"/"+url.QueryEscape(propName), propValue)
			}
			capabilityAttrPrefix := capabilityPrefix + "/attributes"
			for attrName, attrValue := range capability.Attributes {
				storeValueAssignment(consulStore, capabilityAttrPrefix+"/"+url.QueryEscape(attrName), attrValue)
			}
		}

		err := storeInterfaces(consulStore, nodeType.Interfaces, nodeTypePrefix, false)
		if err != nil {
			return err
		}
		attributesPrefix := nodeTypePrefix + "/attributes"
		for attrName, attrDefinition := range nodeType.Attributes {
			attrPrefix := attributesPrefix + "/" + attrName
			storeAttributeDefinition(ctx, attrPrefix, attrName, attrDefinition)
			if attrDefinition.Default != nil && attrDefinition.Default.Type == tosca.ValueAssignmentFunction {
				f := attrDefinition.Default.GetFunction()
				opOutputFuncs := f.GetFunctionsByOperator(tosca.GetOperationOutputOperator)
				for _, oof := range opOutputFuncs {
					if len(oof.Operands) != 4 {
						return errors.Errorf("Invalid %q TOSCA function: %v", tosca.GetOperationOutputOperator, oof)
					}
					entityName := url.QueryEscape(oof.Operands[0].String())
					if entityName == "TARGET" || entityName == "SOURCE" {
						return errors.Errorf("Can't use SOURCE or TARGET keyword in a %q in node type context: %v", tosca.GetOperationOutputOperator, oof)
					}
					interfaceName := strings.ToLower(url.QueryEscape(oof.Operands[1].String()))
					operationName := strings.ToLower(url.QueryEscape(oof.Operands[2].String()))
					outputVariableName := url.QueryEscape(oof.Operands[3].String())
					consulStore.StoreConsulKeyAsString(nodeTypePrefix+"/interfaces/"+interfaceName+"/"+operationName+"/outputs/"+entityName+"/"+outputVariableName+"/expression", oof.String())
				}
			}
		}

		storeArtifacts(consulStore, nodeType.Artifacts, nodeTypePrefix+"/artifacts")

	}
	return nil
}

// storeRelationshipTypes stores topology relationships types
func storeRelationshipTypes(ctx context.Context, topology tosca.Topology, topologyPrefix, importPath string) error {
	consulStore := ctx.Value(consulStoreKey).(consulutil.ConsulStore)
	for relationName, relationType := range topology.RelationshipTypes {
		relationTypePrefix := path.Join(topologyPrefix, "types", relationName)
		storeCommonType(consulStore, relationType.Type, relationTypePrefix, importPath)
		propertiesPrefix := relationTypePrefix + "/properties"
		for propName, propDefinition := range relationType.Properties {
			propPrefix := propertiesPrefix + "/" + propName
			storePropertyDefinition(ctx, propPrefix, propName, propDefinition)
		}
		attributesPrefix := relationTypePrefix + "/attributes"
		for attrName, attrDefinition := range relationType.Attributes {
			attrPrefix := attributesPrefix + "/" + attrName
			storeAttributeDefinition(ctx, attrPrefix, attrName, attrDefinition)
			if attrDefinition.Default != nil && attrDefinition.Default.Type == tosca.ValueAssignmentFunction {
				f := attrDefinition.Default.GetFunction()
				opOutputFuncs := f.GetFunctionsByOperator(tosca.GetOperationOutputOperator)
				for _, oof := range opOutputFuncs {
					if len(oof.Operands) != 4 {
						return errors.Errorf("Invalid %q TOSCA function: %v", tosca.GetOperationOutputOperator, oof)
					}
					entityName := url.QueryEscape(oof.Operands[0].String())

					interfaceName := strings.ToLower(url.QueryEscape(oof.Operands[1].String()))
					operationName := strings.ToLower(url.QueryEscape(oof.Operands[2].String()))
					outputVariableName := url.QueryEscape(oof.Operands[3].String())
					consulStore.StoreConsulKeyAsString(relationTypePrefix+"/interfaces/"+interfaceName+"/"+operationName+"/outputs/"+entityName+"/"+outputVariableName+"/expression", oof.String())
				}
			}
		}

		err := storeInterfaces(consulStore, relationType.Interfaces, relationTypePrefix, true)
		if err != nil {
			return err
		}

		storeArtifacts(consulStore, relationType.Artifacts, relationTypePrefix+"/artifacts")

		consulStore.StoreConsulKeyAsString(relationTypePrefix+"/valid_target_type", strings.Join(relationType.ValidTargetTypes, ", "))

	}
	return nil
}

// storeCapabilityTypes stores topology capabilities types
func storeCapabilityTypes(ctx context.Context, topology tosca.Topology, topologyPrefix, importPath string) {
	consulStore := ctx.Value(consulStoreKey).(consulutil.ConsulStore)
	for capabilityTypeName, capabilityType := range topology.CapabilityTypes {
		capabilityTypePrefix := path.Join(topologyPrefix, "types", capabilityTypeName)
		storeCommonType(consulStore, capabilityType.Type, capabilityTypePrefix, importPath)
		propertiesPrefix := capabilityTypePrefix + "/properties"
		for propName, propDefinition := range capabilityType.Properties {
			propPrefix := propertiesPrefix + "/" + propName
			storePropertyDefinition(ctx, propPrefix, propName, propDefinition)
		}
		attributesPrefix := capabilityTypePrefix + "/attributes"
		for attrName, attrDefinition := range capabilityType.Attributes {
			attrPrefix := attributesPrefix + "/" + attrName
			storeAttributeDefinition(ctx, attrPrefix, attrName, attrDefinition)
		}
		consulStore.StoreConsulKeyAsString(capabilityTypePrefix+"/valid_source_types", strings.Join(capabilityType.ValidSourceTypes, ","))
	}
}

// storeTypes stores topology types
func storeArtifactTypes(ctx context.Context, topology tosca.Topology, topologyPrefix, importPath string) {
	consulStore := ctx.Value(consulStoreKey).(consulutil.ConsulStore)
	typesPrefix := path.Join(topologyPrefix, "types")
	for artTypeName, artType := range topology.ArtifactTypes {
		artTypePrefix := path.Join(typesPrefix, artTypeName)
		storeCommonType(consulStore, artType.Type, artTypePrefix, importPath)
		consulStore.StoreConsulKeyAsString(artTypePrefix+"/mime_type", artType.MimeType)
		consulStore.StoreConsulKeyAsString(artTypePrefix+"/file_ext", strings.Join(artType.FileExt, ","))
		propertiesPrefix := artTypePrefix + "/properties"
		for propName, propDefinition := range artType.Properties {
			propPrefix := propertiesPrefix + "/" + propName
			storePropertyDefinition(ctx, propPrefix, propName, propDefinition)
		}
	}
}

// storePolicyTypes stores topology policy types
func storePolicyTypes(ctx context.Context, topology tosca.Topology, topologyPrefix, importPath string) {
	consulStore := ctx.Value(consulStoreKey).(consulutil.ConsulStore)
	for policyName, policyType := range topology.PolicyTypes {
		key := path.Join(topologyPrefix, "types", policyName)
		storeCommonType(consulStore, policyType.Type, key, importPath)
		consulStore.StoreConsulKeyAsString(key+"/name", policyName)
		propertiesPrefix := key + "/properties"
		for propName, propDefinition := range policyType.Properties {
			propPrefix := propertiesPrefix + "/" + propName
			storePropertyDefinition(ctx, propPrefix, propName, propDefinition)
		}
		consulStore.StoreConsulKeyAsString(key+"/targets", strings.Join(policyType.Targets, ","))
	}
}

func storeWorkflowStep(consulStore consulutil.ConsulStore, deploymentID, workflowName, stepName string, step *tosca.Step) {
	stepPrefix := path.Join(consulutil.DeploymentKVPrefix, deploymentID, "workflows", url.QueryEscape(workflowName), "steps", url.QueryEscape(stepName))
	if step.Target != "" {
		consulStore.StoreConsulKeyAsString(stepPrefix+"/target", step.Target)
	}
	if step.TargetRelationShip != "" {
		consulStore.StoreConsulKeyAsString(stepPrefix+"/target_relationship", step.TargetRelationShip)
	}
	if step.OperationHost != "" {
		consulStore.StoreConsulKeyAsString(stepPrefix+"/operation_host", strings.ToUpper(step.OperationHost))
	}
	activitiesPrefix := stepPrefix + "/activities"
	for actIndex, activity := range step.Activities {
		activityPrefix := activitiesPrefix + "/" + strconv.Itoa(actIndex)
		if activity.CallOperation != "" {
			// Preserve case for requirement and target node name in case of relationship operation
			opSlice := strings.SplitN(activity.CallOperation, "/", 2)
			opSlice[0] = strings.ToLower(opSlice[0])
			consulStore.StoreConsulKeyAsString(activityPrefix+"/call-operation", strings.Join(opSlice, "/"))
		}
		if activity.Delegate != "" {
			consulStore.StoreConsulKeyAsString(activityPrefix+"/delegate", strings.ToLower(activity.Delegate))
		}
		if activity.SetState != "" {
			consulStore.StoreConsulKeyAsString(activityPrefix+"/set-state", strings.ToLower(activity.SetState))
		}
		if activity.Inline != "" {
			consulStore.StoreConsulKeyAsString(activityPrefix+"/inline", strings.ToLower(activity.Inline))
		}
	}
	for _, next := range step.OnSuccess {
		// store in consul a prefix for the next step to be executed ; this prefix is stepPrefix/next/onSuccess_value
		consulStore.StoreConsulKeyAsString(fmt.Sprintf("%s/next/%s", stepPrefix, url.QueryEscape(next)), "")
	}
	for _, of := range step.OnFailure {
		// store in consul a prefix for the next step to be executed on failure ; this prefix is stepPrefix/on-failure/onFailure_value
		consulStore.StoreConsulKeyAsString(fmt.Sprintf("%s/on-failure/%s", stepPrefix, url.QueryEscape(of)), "")
	}
	for _, oc := range step.OnCancel {
		// store in consul a prefix for the next step to be executed on cancel ; this prefix is stepPrefix/on-cancel/onCancel_value
		consulStore.StoreConsulKeyAsString(fmt.Sprintf("%s/on-cancel/%s", stepPrefix, url.QueryEscape(oc)), "")
	}
}

// storeWorkflow stores a workflow
func storeWorkflow(consulStore consulutil.ConsulStore, deploymentID, workflowName string, workflow tosca.Workflow) {
	for stepName, step := range workflow.Steps {
		storeWorkflowStep(consulStore, deploymentID, workflowName, stepName, step)
	}
}

// storeWorkflows stores topology workflows
func storeWorkflows(ctx context.Context, topology tosca.Topology, deploymentID string) {
	consulStore := ctx.Value(consulStoreKey).(consulutil.ConsulStore)
	for wfName, workflow := range topology.TopologyTemplate.Workflows {
		storeWorkflow(consulStore, deploymentID, wfName, workflow)
	}
}

// checkNestedWorkflows detect potential cycle in all nested workflows
func checkNestedWorkflows(topology tosca.Topology) error {
	for wfName, workflow := range topology.TopologyTemplate.Workflows {
		nestedWfs := make([]string, 0)
		if err := checkNestedWorkflow(topology, workflow, nestedWfs, wfName); err != nil {
			return err
		}
	}
	return nil
}

// checkNestedWorkflows detect potential cycle in a nested workflow
func checkNestedWorkflow(topology tosca.Topology, workflow tosca.Workflow, nestedWfs []string, wfName string) error {
	nestedWfs = append(nestedWfs, wfName)
	for _, step := range workflow.Steps {
		for _, activity := range step.Activities {
			if activity.Inline != "" {
				if collections.ContainsString(nestedWfs, activity.Inline) {
					return errors.Errorf("A cycle has been detected in inline workflows [initial: %q, repeated: %q]", nestedWfs[0], activity.Inline)
				}
				if err := checkNestedWorkflow(topology, topology.TopologyTemplate.Workflows[activity.Inline], nestedWfs, activity.Inline); err != nil {
					return err
				}
			}
		}
	}
	return nil
}

>>>>>>> 343afb5b
// createInstancesForNode checks if the given node is hosted on a Scalable node, stores the number of required instances and sets the instance's status to INITIAL
func createInstancesForNode(ctx context.Context, consulStore consulutil.ConsulStore, kv *api.KV, deploymentID, nodeName string) error {
	nbInstances, err := GetDefaultNbInstancesForNode(kv, deploymentID, nodeName)
	if err != nil {
		return err
	}
	createNodeInstances(consulStore, kv, nbInstances, deploymentID, nodeName)

	// Check for FIPConnectivity capabilities
	is, capabilityNodeName, err := HasAnyRequirementCapability(kv, deploymentID, nodeName, "network", "yorc.capabilities.openstack.FIPConnectivity")
	if err != nil {
		return err
	}
	if is {
		createNodeInstances(consulStore, kv, nbInstances, deploymentID, capabilityNodeName)
	}

	// Check for Assignable capabilities
	is, capabilityNodeName, err = HasAnyRequirementCapability(kv, deploymentID, nodeName, "assignment", "yorc.capabilities.Assignable")
	if err != nil {
		return err
	}
	if is {
		createNodeInstances(consulStore, kv, nbInstances, deploymentID, capabilityNodeName)
	}

	bs, bsNames, err := checkBlockStorage(kv, deploymentID, nodeName)
	if err != nil {
		return err
	}

	if bs {
		for _, name := range bsNames {
			createNodeInstances(consulStore, kv, nbInstances, deploymentID, name)
		}

	}
	return nil
}

func registerImplementationTypes(ctx context.Context, kv *api.KV, deploymentID string) error {
	// We use synchronous communication with consul here to allow to check for duplicates
	types, err := GetTypes(kv, deploymentID)
	if err != nil {
		return err
	}
	for _, t := range types {
		isImpl, err := IsTypeDerivedFrom(kv, deploymentID, t, "tosca.artifacts.Implementation")
		if err != nil {
			if IsTypeMissingError(err) {
				// Bypassing this error it may happen in case of an used type let's trust Alien
				events.SimpleLogEntry(events.LogLevelWARN, deploymentID).RegisterAsString(fmt.Sprintf("[WARNING] %s", err))
				continue
			}
			return err
		}
		if isImpl {
			extensions, err := GetArtifactTypeExtensions(kv, deploymentID, t)
			if err != nil {
				return err
			}
			for _, ext := range extensions {
				ext = strings.ToLower(ext)
				check, err := GetImplementationArtifactForExtension(kv, deploymentID, ext)
				if err != nil {
					return err
				}
				if check != "" {
					return errors.Errorf("Duplicate implementation artifact file extension %q found in artifact %q and %q", ext, check, t)
				}
				extPath := path.Join(consulutil.DeploymentKVPrefix, deploymentID, "topology", implementationArtifactsExtensionsPath, ext)
				err = consulutil.StoreConsulKeyAsString(extPath, t)
				if err != nil {
					return err
				}
			}
		}
	}

	return nil
}

// enhanceNodes walk through the topology nodes an for each of them if needed it creates the instances and fix alien BlockStorage declaration
func enhanceNodes(ctx context.Context, kv *api.KV, deploymentID string) error {
	ctxStore, errGroup, consulStore := consulutil.WithContext(ctx)
	nodes, err := GetNodes(kv, deploymentID)
	if err != nil {
		return err
	}
	computes := make([]string, 0)
	for _, nodeName := range nodes {
		err = fixGetOperationOutputForRelationship(ctx, kv, deploymentID, nodeName)
		if err != nil {
			return err
		}
		err = fixGetOperationOutputForHost(ctxStore, kv, deploymentID, nodeName)
		if err != nil {
			return err
		}

		substitutable, err := isSubstitutableNode(kv, deploymentID, nodeName)
		if err != nil {
			return err
		}
		if !substitutable {
			err = createInstancesForNode(ctxStore, consulStore, kv, deploymentID, nodeName)
			if err != nil {
				return err
			}
			err = fixAlienBlockStorages(ctxStore, kv, deploymentID, nodeName)
			if err != nil {
				return err
			}
			var isCompute bool
			isCompute, err = IsNodeDerivedFrom(kv, deploymentID, nodeName, "tosca.nodes.Compute")
			if err != nil {
				return err
			}
			if isCompute {
				computes = append(computes, nodeName)
			}
		}
	}
	for _, nodeName := range computes {

		err = createMissingBlockStorageForNode(consulStore, kv, deploymentID, nodeName)
		if err != nil {
			return err
		}
	}
	err = errGroup.Wait()
	if err != nil {
		return err
	}

	_, errGroup, consulStore = consulutil.WithContext(ctx)
	for _, nodeName := range nodes {
		err = createRelationshipInstances(consulStore, kv, deploymentID, nodeName)
		if err != nil {
			return err
		}
	}

	err = enhanceWorkflows(consulStore, kv, deploymentID)
	if err != nil {
		return err
	}

	err = enhanceAttributes(kv, deploymentID, nodes)
	if err != nil {
		return err
	}
	return errGroup.Wait()
}

// In this function we iterate over all node to know which node need to have a HOST output and search for this HOST and tell him to export this output
func fixGetOperationOutputForHost(ctx context.Context, kv *api.KV, deploymentID, nodeName string) error {
	nodeType, err := GetNodeType(kv, deploymentID, nodeName)
	if nodeType != "" && err == nil {
		typePath, err := locateTypePath(kv, deploymentID, nodeType)
		if err != nil {
			return err
		}
		interfacesPrefix := path.Join(typePath, "interfaces")
		interfacesNamesPaths, _, err := kv.Keys(interfacesPrefix+"/", "/", nil)
		if err != nil {
			return err
		}
		for _, interfaceNamePath := range interfacesNamesPaths {
			operationsPaths, _, err := kv.Keys(interfaceNamePath+"/", "/", nil)
			if err != nil {
				return err
			}
			for _, operationPath := range operationsPaths {
				outputsPrefix := path.Join(operationPath, "outputs", "HOST")
				outputsNamesPaths, _, err := kv.Keys(outputsPrefix+"/", "/", nil)
				if err != nil {
					return err
				}
				if outputsNamesPaths == nil || len(outputsNamesPaths) == 0 {
					continue
				}
				for _, outputNamePath := range outputsNamesPaths {
					hostedOn, err := GetHostedOnNode(kv, deploymentID, nodeName)
					if err != nil {
						return nil
					} else if hostedOn == "" {
						return errors.New("Fail to get the hostedOn to fix the output")
					}
					if hostedNodeType, err := GetNodeType(kv, deploymentID, hostedOn); hostedNodeType != "" && err == nil {
						hostedTypePath, err := locateTypePath(kv, deploymentID, hostedNodeType)
						if err != nil {
							return err
						}
						consulutil.StoreConsulKeyAsString(path.Join(hostedTypePath, "interfaces", path.Base(interfaceNamePath), path.Base(operationPath), "outputs", "SELF", path.Base(outputNamePath), "expression"), "get_operation_output: [SELF,"+path.Base(interfaceNamePath)+","+path.Base(operationPath)+","+path.Base(outputNamePath)+"]")
					}
				}
			}
		}
	}
	if err != nil {
		return err
	}

	return nil
}

// This function help us to fix the get_operation_output when it on a relationship, to tell to the SOURCE or TARGET to store the exported value in consul
// Ex: To get an variable from a past operation or a future operation
func fixGetOperationOutputForRelationship(ctx context.Context, kv *api.KV, deploymentID, nodeName string) error {
	reqPath := path.Join(consulutil.DeploymentKVPrefix, deploymentID, "topology", "nodes", nodeName, "requirements")
	reqName, _, err := kv.Keys(reqPath+"/", "/", nil)
	if err != nil {
		return err
	}
	for _, reqKeyIndex := range reqName {
		relationshipType, err := GetRelationshipForRequirement(kv, deploymentID, nodeName, path.Base(reqKeyIndex))
		if err != nil {
			return err
		}
		if relationshipType == "" {
			continue
		}
		relTypePath, err := locateTypePath(kv, deploymentID, relationshipType)
		if err != nil {
			return err
		}
		relationshipPrefix := path.Join(relTypePath, "interfaces")
		interfaceNamesPaths, _, err := kv.Keys(relationshipPrefix+"/", "/", nil)
		if err != nil {
			return err
		}
		for _, interfaceNamePath := range interfaceNamesPaths {
			operationsNamesPaths, _, err := kv.Keys(interfaceNamePath+"/", "/", nil)
			if err != nil {
				return err
			}
			for _, operationNamePath := range operationsNamesPaths {
				modEntityNamesPaths, _, err := kv.Keys(operationNamePath+"/outputs/", "/", nil)
				if err != nil {
					return err
				}
				for _, modEntityNamePath := range modEntityNamesPaths {
					outputsNamesPaths, _, _ := kv.Keys(modEntityNamePath+"/", "/", nil)
					if err != nil {
						return err
					}
					for _, outputNamePath := range outputsNamesPaths {
						if path.Base(modEntityNamePath) != "SOURCE" || path.Base(modEntityNamePath) != "TARGET" {
							continue
						}
						var nodeType string
						if path.Base(modEntityNamePath) == "SOURCE" {
							nodeType, _ = GetNodeType(kv, deploymentID, nodeName)
						} else if path.Base(modEntityNamePath) == "TARGET" {
							targetNode, err := GetTargetNodeForRequirement(kv, deploymentID, nodeName, reqKeyIndex)
							if err != nil {
								return err
							}
							nodeType, _ = GetNodeType(kv, deploymentID, targetNode)
						}
						typePath, err := locateTypePath(kv, deploymentID, nodeType)
						if err != nil {
							return err
						}
						consulutil.StoreConsulKeyAsString(path.Join(typePath, "interfaces", path.Base(interfaceNamePath), path.Base(operationNamePath), "outputs", "SELF", path.Base(outputNamePath), "expression"), "get_operation_output: [SELF,"+path.Base(interfaceNamePath)+","+path.Base(operationNamePath)+","+path.Base(outputNamePath)+"]")
					}
				}
			}
		}

	}
	return nil
}

// fixAlienBlockStorages rewrites the relationship between a BlockStorage and a Compute to match the TOSCA specification
func fixAlienBlockStorages(ctx context.Context, kv *api.KV, deploymentID, nodeName string) error {
	isBS, err := IsNodeDerivedFrom(kv, deploymentID, nodeName, "tosca.nodes.BlockStorage")
	if err != nil {
		return err
	}
	if isBS {
		attachReqs, err := GetRequirementsKeysByTypeForNode(kv, deploymentID, nodeName, "attachment")
		if err != nil {
			return err
		}
		for _, attachReq := range attachReqs {
			req := tosca.RequirementAssignment{}
			req.Node = nodeName
			kvp, _, err := kv.Get(path.Join(attachReq, "node"), nil)
			if err != nil {
				return errors.Wrapf(err, "Failed to fix Alien-specific BlockStorage %q", nodeName)
			}
			var computeNodeName string
			if kvp != nil {
				computeNodeName = string(kvp.Value)
			}
			kvp, _, err = kv.Get(path.Join(attachReq, "capability"), nil)
			if err != nil {
				return errors.Wrapf(err, "Failed to fix Alien-specific BlockStorage %q", nodeName)
			}
			if kvp != nil {
				req.Capability = string(kvp.Value)
			}
			kvp, _, err = kv.Get(path.Join(attachReq, "relationship"), nil)
			if err != nil {
				return errors.Wrapf(err, "Failed to fix Alien-specific BlockStorage %q", nodeName)
			}
			if kvp != nil {
				req.Relationship = string(kvp.Value)
			}
			device, err := GetNodePropertyValue(kv, deploymentID, nodeName, "device")
			if err != nil {
				return errors.Wrapf(err, "Failed to fix Alien-specific BlockStorage %q", nodeName)
			}

			req.RelationshipProps = make(map[string]*tosca.ValueAssignment)

			if device != nil {
				va := &tosca.ValueAssignment{}
				if device.RawString() != "" {
					err = yaml.Unmarshal([]byte(device.RawString()), &va)
					if err != nil {
						return errors.Wrapf(err, "Failed to fix Alien-specific BlockStorage %q, failed to parse device property", nodeName)
					}
				}
				req.RelationshipProps["device"] = va
			}

			// Get all requirement properties
			kvps, _, err := kv.List(path.Join(attachReq, "properties"), nil)
			if err != nil {
				return errors.Wrapf(err, "Failed to fix Alien-specific BlockStorage %q", nodeName)
			}
			for _, kvp := range kvps {
				va := &tosca.ValueAssignment{}
				err := yaml.Unmarshal(kvp.Value, va)
				if err != nil {
					return errors.Wrapf(err, "Failed to fix Alien-specific BlockStorage %q", nodeName)
				}
				req.RelationshipProps[path.Base(kvp.Key)] = va
			}
			newReqID, err := GetNbRequirementsForNode(kv, deploymentID, computeNodeName)
			if err != nil {
				return err
			}

			// Do not share the consul store as we have to compute the number of requirements for nodes and as we will modify it asynchronously it may lead to overwriting
			_, errgroup, consulStore := consulutil.WithContext(ctx)
			internal.StoreRequirementAssignment(consulStore, req, path.Join(consulutil.DeploymentKVPrefix, deploymentID, "topology/nodes", computeNodeName, "requirements", fmt.Sprint(newReqID)), "local_storage")

			err = errgroup.Wait()
			if err != nil {
				return err
			}
		}

	}

	return nil
}

/**
This function create a given number of floating IP instances
*/
func createNodeInstances(consulStore consulutil.ConsulStore, kv *api.KV, numberInstances uint32, deploymentID, nodeName string) {

	nodePath := path.Join(consulutil.DeploymentKVPrefix, deploymentID, "topology", "nodes", nodeName)

	consulStore.StoreConsulKeyAsString(path.Join(nodePath, "nbInstances"), strconv.FormatUint(uint64(numberInstances), 10))

	for i := uint32(0); i < numberInstances; i++ {
		instanceName := strconv.FormatUint(uint64(i), 10)
		createNodeInstance(kv, consulStore, deploymentID, nodeName, instanceName)
	}
}

// createInstancesForNode checks if the given node is hosted on a Scalable node, stores the number of required instances and sets the instance's status to INITIAL
func createMissingBlockStorageForNode(consulStore consulutil.ConsulStore, kv *api.KV, deploymentID, nodeName string) error {
	requirementsKey, err := GetRequirementsKeysByTypeForNode(kv, deploymentID, nodeName, "local_storage")
	if err != nil {
		return err
	}

	nbInstances, err := GetNbInstancesForNode(kv, deploymentID, nodeName)
	if err != nil {
		return err
	}

	var bsName []string

	for _, requirement := range requirementsKey {
		capability, _, err := kv.Get(path.Join(requirement, "capability"), nil)
		if err != nil {
			return errors.Wrap(err, consulutil.ConsulGenericErrMsg)
		} else if capability == nil {
			continue
		}

		bsNode, _, err := kv.Get(path.Join(requirement, "node"), nil)
		if err != nil {
			return errors.Wrap(err, consulutil.ConsulGenericErrMsg)

		}

		bsName = append(bsName, string(bsNode.Value))
	}

	for _, name := range bsName {
		createNodeInstances(consulStore, kv, nbInstances, deploymentID, name)
	}

	return nil
}

/**
This function check if a nodes need a block storage, and return the name of BlockStorage node.
*/
func checkBlockStorage(kv *api.KV, deploymentID, nodeName string) (bool, []string, error) {
	requirementsKey, err := GetRequirementsKeysByTypeForNode(kv, deploymentID, nodeName, "local_storage")
	if err != nil {
		return false, nil, err
	}

	var bsName []string

	for _, requirement := range requirementsKey {
		capability, _, err := kv.Get(path.Join(requirement, "capability"), nil)
		if err != nil {
			return false, nil, errors.Wrap(err, consulutil.ConsulGenericErrMsg)
		} else if capability == nil {
			continue
		}

		bsNode, _, err := kv.Get(path.Join(requirement, "node"), nil)
		if err != nil {
			return false, nil, errors.Wrap(err, consulutil.ConsulGenericErrMsg)

		}

		bsName = append(bsName, string(bsNode.Value))
	}

	return true, bsName, nil
}

func checkOperationHost(operationHost string, isRelationshipType bool) error {
	operationHostUpper := strings.ToUpper(operationHost)
	if isRelationshipType {
		// Allowed values are SOURCE, TARGET and ORCHESTRATOR
		switch operationHostUpper {
		case "ORCHESTRATOR":
		case "SOURCE":
		case "TARGET":
			return nil
		default:
			return errors.Errorf("Invalid value for Implementation operation_host property associated to a relationship type :%q", operationHost)

		}
	} else {
		// Allowed values are SELF, HOST and ORCHESTRATOR
		switch operationHostUpper {
		case "HOST":
		case "ORCHESTRATOR":
		case "SELF":
			return nil
		default:
			return errors.Errorf("Invalid value for Implementation operation_host property associated to non-relationship type:%q", operationHost)

		}
	}
	return nil
}

func enhanceWorkflows(consulStore consulutil.ConsulStore, kv *api.KV, deploymentID string) error {
	wf, err := ReadWorkflow(kv, deploymentID, "run")
	if err != nil {
		return err
	}
	var wasUpdated bool
	for sn, s := range wf.Steps {
		var isCancellable bool
		for _, a := range s.Activities {
			switch strings.ToLower(a.CallOperation) {
			case tosca.RunnableSubmitOperationName, tosca.RunnableRunOperationName:
				isCancellable = true
			}
		}
		if isCancellable && len(s.OnCancel) == 0 {
			// Cancellable and on-cancel not defined
			// Check if there is an cancel op
			hasCancelOp, err := IsOperationImplemented(kv, deploymentID, s.Target, tosca.RunnableCancelOperationName)
			if err != nil {
				return err
			}
			if hasCancelOp {
				cancelStep := &tosca.Step{
					Target:             s.Target,
					TargetRelationShip: s.TargetRelationShip,
					OperationHost:      s.OperationHost,
					Activities: []tosca.Activity{
						tosca.Activity{
							CallOperation: tosca.RunnableCancelOperationName,
						},
					},
				}
				csName := "yorc_automatic_cancellation_of_" + sn
				wf.Steps[csName] = cancelStep
				s.OnCancel = []string{csName}
				wasUpdated = true
			}
		}
	}
	if wasUpdated {
		internal.StoreWorkflow(consulStore, deploymentID, "run", wf)
	}
	return nil
}

// enhanceAttributes walk through the topology nodes an for each of them if needed it creates instances attributes notifications
// to allow resolving any attribute when one is updated
func enhanceAttributes(kv *api.KV, deploymentID string, nodes []string) error {
	for _, nodeName := range nodes {
		// retrieve all node attributes
		attributes, err := GetNodeAttributesNames(kv, deploymentID, nodeName)
		if err != nil {
			return err
		}

		// retrieve all node instances
		instances, err := GetNodeInstancesIds(kv, deploymentID, nodeName)
		if err != nil {
			return err
		}

		// 1. Add attribute notifications
		// 2. Resolve attributes and publish default values when not nil or empty
		for _, instanceName := range instances {
			for _, attribute := range attributes {
				err := addAttributeNotifications(kv, deploymentID, nodeName, instanceName, attribute)
				if err != nil {
					return err
				}
			}
		}
	}
	return nil
}<|MERGE_RESOLUTION|>--- conflicted
+++ resolved
@@ -81,755 +81,6 @@
 	return err
 }
 
-<<<<<<< HEAD
-=======
-// storeDeployment stores a whole deployment.
-func storeDeployment(ctx context.Context, topology tosca.Topology, deploymentID, rootDefPath string) error {
-	errCtx, errGroup, consulStore := consulutil.WithContext(ctx)
-	errCtx = context.WithValue(errCtx, errGrpKey, errGroup)
-	errCtx = context.WithValue(errCtx, consulStoreKey, consulStore)
-	errGroup.Go(func() error {
-		return storeTopology(errCtx, topology, deploymentID, path.Join(consulutil.DeploymentKVPrefix, deploymentID, "topology"), "", "", rootDefPath)
-	})
-
-	return errGroup.Wait()
-}
-
-// storeTopology stores a given topology.
-//
-// The given topology may be an import in this case importPrefix and importPath should be specified
-func storeTopology(ctx context.Context, topology tosca.Topology, deploymentID, topologyPrefix, importPrefix, importPath, rootDefPath string) error {
-	select {
-	case <-ctx.Done():
-		return ctx.Err()
-	default:
-	}
-	log.Debugf("Storing topology with name %q (Import prefix %q)", topology.Metadata[tosca.TemplateName], importPrefix)
-	storeTopologyTopLevelKeyNames(ctx, topology, path.Join(topologyPrefix, importPrefix))
-	if err := storeImports(ctx, topology, deploymentID, topologyPrefix, importPath, rootDefPath); err != nil {
-		return err
-	}
-	storeRepositories(ctx, topology, topologyPrefix)
-	storeDataTypes(ctx, topology, topologyPrefix, importPath)
-
-	// There is no need to parse a topology template if this topology template
-	// is declared in an import.
-	// Parsing only the topology template declared in the root topology file
-	isRootTopologyTemplate := (importPrefix == "")
-	if isRootTopologyTemplate {
-		storeInputs(ctx, topology, topologyPrefix)
-		storeOutputs(ctx, topology, topologyPrefix)
-		storeSubstitutionMappings(ctx, topology, topologyPrefix)
-		storeNodes(ctx, topology, topologyPrefix, importPath, rootDefPath)
-		storePolicies(ctx, topology, topologyPrefix)
-	} else {
-		// For imported templates, storing substitution mappings if any
-		// as they contain details on service to application/node type mapping
-		storeSubstitutionMappings(ctx, topology,
-			path.Join(topologyPrefix, importPrefix))
-	}
-
-	if err := storeNodeTypes(ctx, topology, topologyPrefix, importPath); err != nil {
-		return err
-	}
-	if err := storeRelationshipTypes(ctx, topology, topologyPrefix, importPath); err != nil {
-		return err
-	}
-	storeCapabilityTypes(ctx, topology, topologyPrefix, importPath)
-	storeArtifactTypes(ctx, topology, topologyPrefix, importPath)
-	storePolicyTypes(ctx, topology, topologyPrefix, importPath)
-
-	// Detect potential cycles in inline workflows
-	if err := checkNestedWorkflows(topology); err != nil {
-		return err
-	}
-
-	if isRootTopologyTemplate {
-		storeWorkflows(ctx, topology, deploymentID)
-	}
-	return nil
-}
-
-// storeTopologyTopLevelKeyNames stores top level keynames for a topology.
-//
-// This may be done under the import path in case of imports.
-func storeTopologyTopLevelKeyNames(ctx context.Context, topology tosca.Topology, topologyPrefix string) {
-	consulStore := ctx.Value(consulStoreKey).(consulutil.ConsulStore)
-	storeStringMap(consulStore, topologyPrefix+"/metadata", topology.Metadata)
-}
-
-//storeRepositories store repositories
-func storeRepositories(ctx context.Context, topology tosca.Topology, topologyPrefix string) error {
-	consulStore := ctx.Value(consulStoreKey).(consulutil.ConsulStore)
-	repositoriesPrefix := path.Join(topologyPrefix, "repositories")
-	for repositoryName, repo := range topology.Repositories {
-		repoPrefix := path.Join(repositoriesPrefix, repositoryName)
-		consulStore.StoreConsulKeyAsString(path.Join(repoPrefix, "url"), repo.URL)
-		consulStore.StoreConsulKeyAsString(path.Join(repoPrefix, "type"), repo.Type)
-		consulStore.StoreConsulKeyAsString(path.Join(repoPrefix, "credentials", "user"), repo.Credit.User)
-		consulStore.StoreConsulKeyAsString(path.Join(repoPrefix, "credentials", "token"), repo.Credit.Token)
-		if repo.Credit.TokenType == "" {
-			repo.Credit.TokenType = "password"
-		}
-		consulStore.StoreConsulKeyAsString(path.Join(repoPrefix, "credentials", "token_type"), repo.Credit.TokenType)
-	}
-
-	return nil
-}
-
-func storeCommonType(consulStore consulutil.ConsulStore, commonType tosca.Type, typePrefix, importPath string) {
-	consulStore.StoreConsulKeyAsString(path.Join(typePrefix, "derived_from"), commonType.DerivedFrom)
-	consulStore.StoreConsulKeyAsString(path.Join(typePrefix, "importPath"), importPath)
-	for metaName, metaValue := range commonType.Metadata {
-		consulStore.StoreConsulKeyAsString(path.Join(typePrefix, "metadata", metaName), metaValue)
-	}
-}
-
-//storeDataTypes store data types
-func storeDataTypes(ctx context.Context, topology tosca.Topology, topologyPrefix, importPath string) error {
-	consulStore := ctx.Value(consulStoreKey).(consulutil.ConsulStore)
-	dataTypesPrefix := path.Join(topologyPrefix, "types")
-	for dataTypeName, dataType := range topology.DataTypes {
-		dtPrefix := path.Join(dataTypesPrefix, dataTypeName)
-		storeCommonType(consulStore, dataType.Type, dtPrefix, importPath)
-		for propName, propDefinition := range dataType.Properties {
-			storePropertyDefinition(ctx, path.Join(dtPrefix, "properties", propName), propName, propDefinition)
-		}
-	}
-
-	return nil
-}
-
-// storeImports parses and store imports.
-func storeImports(ctx context.Context, topology tosca.Topology, deploymentID, topologyPrefix, importPath, rootDefPath string) error {
-	errGroup := ctx.Value(errGrpKey).(*errgroup.Group)
-	for _, element := range topology.Imports {
-
-		importURI := strings.Trim(element.File, " \t")
-		importedTopology := tosca.Topology{}
-
-		if strings.HasPrefix(importURI, "<") && strings.HasSuffix(importURI, ">") {
-			// Internal import
-			importName := strings.Trim(importURI, "<>")
-			var defBytes []byte
-			var err error
-			if defBytes, err = reg.GetToscaDefinition(importName); err != nil {
-				return errors.Errorf("Failed to import internal definition %s: %v", importURI, err)
-			}
-			if err = yaml.Unmarshal(defBytes, &importedTopology); err != nil {
-				return errors.Errorf("Failed to parse internal definition %s: %v", importURI, err)
-			}
-			errGroup.Go(func() error {
-				return storeTopology(ctx, importedTopology, deploymentID, topologyPrefix, path.Join("imports", importURI), "", rootDefPath)
-			})
-		} else {
-			uploadFile := filepath.Join(rootDefPath, filepath.FromSlash(importPath), filepath.FromSlash(importURI))
-
-			definition, err := os.Open(uploadFile)
-			if err != nil {
-				return errors.Errorf("Failed to parse internal definition %s: %v", importURI, err)
-			}
-
-			defBytes, err := ioutil.ReadAll(definition)
-			if err != nil {
-				return errors.Errorf("Failed to parse internal definition %s: %v", importURI, err)
-			}
-
-			if err = yaml.Unmarshal(defBytes, &importedTopology); err != nil {
-				return errors.Errorf("Failed to parse internal definition %s: %v", importURI, err)
-			}
-
-			errGroup.Go(func() error {
-				// Using flat keys under imports, for convenience when searching
-				// for an import containing a given metadata template name
-				// (function getSubstitutableNodeType in this package)
-				importPrefix := path.Join("imports", strings.Replace(path.Join(importPath, importURI), "/", "_", -1))
-				return storeTopology(ctx, importedTopology, deploymentID, topologyPrefix, importPrefix, path.Dir(path.Join(importPath, importURI)), rootDefPath)
-			})
-		}
-	}
-	return nil
-}
-
-// storeOutputs stores topology outputs
-func storeOutputs(ctx context.Context, topology tosca.Topology, topologyPrefix string) {
-	consulStore := ctx.Value(consulStoreKey).(consulutil.ConsulStore)
-	outputsPrefix := path.Join(topologyPrefix, "outputs")
-	for outputName, output := range topology.TopologyTemplate.Outputs {
-		outputPrefix := path.Join(outputsPrefix, outputName)
-		storeValueAssignment(consulStore, path.Join(outputPrefix, "default"), output.Default)
-		if output.Required == nil {
-			// Required by default
-			consulStore.StoreConsulKeyAsString(path.Join(outputPrefix, "required"), "true")
-		} else {
-			consulStore.StoreConsulKeyAsString(path.Join(outputPrefix, "required"), strconv.FormatBool(*output.Required))
-		}
-		consulStore.StoreConsulKeyAsString(path.Join(outputPrefix, "status"), output.Status)
-		consulStore.StoreConsulKeyAsString(path.Join(outputPrefix, "type"), output.Type)
-		consulStore.StoreConsulKeyAsString(path.Join(outputPrefix, "entry_schema"), output.EntrySchema.Type)
-		storeValueAssignment(consulStore, path.Join(outputPrefix, "value"), output.Value)
-	}
-}
-
-// storeInputs stores topology outputs
-func storeInputs(ctx context.Context, topology tosca.Topology, topologyPrefix string) {
-	consulStore := ctx.Value(consulStoreKey).(consulutil.ConsulStore)
-	inputsPrefix := path.Join(topologyPrefix, "inputs")
-	for inputName, input := range topology.TopologyTemplate.Inputs {
-		inputPrefix := path.Join(inputsPrefix, inputName)
-		storeValueAssignment(consulStore, path.Join(inputPrefix, "default"), input.Default)
-		if input.Required == nil {
-			// Required by default
-			consulStore.StoreConsulKeyAsString(path.Join(inputPrefix, "required"), "true")
-		} else {
-			consulStore.StoreConsulKeyAsString(path.Join(inputPrefix, "required"), strconv.FormatBool(*input.Required))
-		}
-		consulStore.StoreConsulKeyAsString(path.Join(inputPrefix, "status"), input.Status)
-		consulStore.StoreConsulKeyAsString(path.Join(inputPrefix, "type"), input.Type)
-		consulStore.StoreConsulKeyAsString(path.Join(inputPrefix, "entry_schema"), input.EntrySchema.Type)
-		storeValueAssignment(consulStore, path.Join(inputPrefix, "value"), input.Value)
-	}
-}
-
-func storeRequirementAssignment(ctx context.Context, requirement tosca.RequirementAssignment, requirementPrefix, requirementName string) {
-	consulStore := ctx.Value(consulStoreKey).(consulutil.ConsulStore)
-	consulStore.StoreConsulKeyAsString(requirementPrefix+"/name", requirementName)
-	consulStore.StoreConsulKeyAsString(requirementPrefix+"/node", requirement.Node)
-	consulStore.StoreConsulKeyAsString(requirementPrefix+"/relationship", requirement.Relationship)
-	consulStore.StoreConsulKeyAsString(requirementPrefix+"/capability", requirement.Capability)
-	consulStore.StoreConsulKeyAsString(requirementPrefix+"/type_requirement", requirement.TypeRequirement)
-	for propName, propValue := range requirement.RelationshipProps {
-		storeValueAssignment(consulStore, requirementPrefix+"/properties/"+url.QueryEscape(propName), propValue)
-	}
-}
-
-// storeNodes stores topology nodes
-func storeNodes(ctx context.Context, topology tosca.Topology, topologyPrefix, importPath, rootDefPath string) {
-	consulStore := ctx.Value(consulStoreKey).(consulutil.ConsulStore)
-	nodesPrefix := path.Join(topologyPrefix, "nodes")
-	for nodeName, node := range topology.TopologyTemplate.NodeTemplates {
-		nodePrefix := nodesPrefix + "/" + nodeName
-		consulStore.StoreConsulKeyAsString(nodePrefix+"/type", node.Type)
-		if node.Directives != nil {
-			consulStore.StoreConsulKeyAsString(
-				path.Join(nodePrefix, "directives"),
-				strings.Join(node.Directives, ","))
-		}
-		propertiesPrefix := nodePrefix + "/properties"
-		for propName, propValue := range node.Properties {
-			storeValueAssignment(consulStore, propertiesPrefix+"/"+url.QueryEscape(propName), propValue)
-		}
-		attributesPrefix := nodePrefix + "/attributes"
-		for attrName, attrValue := range node.Attributes {
-			storeValueAssignment(consulStore, attributesPrefix+"/"+url.QueryEscape(attrName), attrValue)
-		}
-		capabilitiesPrefix := nodePrefix + "/capabilities"
-		for capName, capability := range node.Capabilities {
-			capabilityPrefix := capabilitiesPrefix + "/" + capName
-			capabilityPropsPrefix := capabilityPrefix + "/properties"
-			for propName, propValue := range capability.Properties {
-				storeValueAssignment(consulStore, capabilityPropsPrefix+"/"+url.QueryEscape(propName), propValue)
-			}
-			capabilityAttrPrefix := capabilityPrefix + "/attributes"
-			for attrName, attrValue := range capability.Attributes {
-				storeValueAssignment(consulStore, capabilityAttrPrefix+"/"+url.QueryEscape(attrName), attrValue)
-			}
-		}
-		requirementsPrefix := nodePrefix + "/requirements"
-		for reqIndex, reqValueMap := range node.Requirements {
-			for reqName, reqValue := range reqValueMap {
-				reqPrefix := requirementsPrefix + "/" + strconv.Itoa(reqIndex)
-				storeRequirementAssignment(ctx, reqValue, reqPrefix, reqName)
-			}
-		}
-		artifactsPrefix := nodePrefix + "/artifacts"
-		for artName, artDef := range node.Artifacts {
-			artFile := filepath.Join(rootDefPath, filepath.FromSlash(path.Join(importPath, artDef.File)))
-			log.Debugf("Looking if artifact %q exists on filesystem", artFile)
-			if _, err := os.Stat(artFile); os.IsNotExist(err) {
-				log.Printf("Warning: Artifact %q for node %q with computed path %q doesn't exists on filesystem, ignoring it.", artName, nodeName, artFile)
-				continue
-			}
-			artPrefix := artifactsPrefix + "/" + artName
-			consulStore.StoreConsulKeyAsString(artPrefix+"/file", artDef.File)
-			consulStore.StoreConsulKeyAsString(artPrefix+"/type", artDef.Type)
-			consulStore.StoreConsulKeyAsString(artPrefix+"/repository", artDef.Repository)
-			consulStore.StoreConsulKeyAsString(artPrefix+"/deploy_path", artDef.DeployPath)
-		}
-
-		metadataPrefix := nodePrefix + "/metadata/"
-		for metaName, metaValue := range node.Metadata {
-			consulStore.StoreConsulKeyAsString(metadataPrefix+metaName, metaValue)
-		}
-
-		storeInterfaces(consulStore, node.Interfaces, nodePrefix, false)
-	}
-
-}
-
-// storePolicies stores topology policies
-func storePolicies(ctx context.Context, topology tosca.Topology, topologyPrefix string) {
-	consulStore := ctx.Value(consulStoreKey).(consulutil.ConsulStore)
-	nodesPrefix := path.Join(topologyPrefix, "policies")
-	for _, policyMap := range topology.TopologyTemplate.Policies {
-		for policyName, policy := range policyMap {
-			nodePrefix := nodesPrefix + "/" + policyName
-			consulStore.StoreConsulKeyAsString(nodePrefix+"/type", policy.Type)
-
-			if policy.Targets != nil {
-				targetPrefix := nodePrefix + "/targets"
-				consulStore.StoreConsulKeyAsString(targetPrefix, strings.Join(policy.Targets, ","))
-			}
-			propertiesPrefix := nodePrefix + "/properties"
-			for propName, propValue := range policy.Properties {
-				storeValueAssignment(consulStore, propertiesPrefix+"/"+url.QueryEscape(propName), propValue)
-			}
-			metadataPrefix := nodePrefix + "/metadata/"
-			for metaName, metaValue := range policy.Metadata {
-				consulStore.StoreConsulKeyAsString(metadataPrefix+metaName, metaValue)
-			}
-		}
-	}
-}
-
-// storePropertyDefinition stores a property definition
-func storePropertyDefinition(ctx context.Context, propPrefix, propName string, propDefinition tosca.PropertyDefinition) {
-	consulStore := ctx.Value(consulStoreKey).(consulutil.ConsulStore)
-	consulStore.StoreConsulKeyAsString(propPrefix+"/type", propDefinition.Type)
-	consulStore.StoreConsulKeyAsString(propPrefix+"/entry_schema", propDefinition.EntrySchema.Type)
-	storeValueAssignment(consulStore, propPrefix+"/default", propDefinition.Default)
-	if propDefinition.Required == nil {
-		// Required by default
-		consulStore.StoreConsulKeyAsString(propPrefix+"/required", "true")
-	} else {
-		consulStore.StoreConsulKeyAsString(propPrefix+"/required", fmt.Sprint(*propDefinition.Required))
-	}
-}
-
-// storeAttributeDefinition stores an attribute definition
-func storeAttributeDefinition(ctx context.Context, attrPrefix, attrName string, attrDefinition tosca.AttributeDefinition) {
-	consulStore := ctx.Value(consulStoreKey).(consulutil.ConsulStore)
-	consulStore.StoreConsulKeyAsString(attrPrefix+"/type", attrDefinition.Type)
-	consulStore.StoreConsulKeyAsString(attrPrefix+"/entry_schema", attrDefinition.EntrySchema.Type)
-	storeValueAssignment(consulStore, attrPrefix+"/default", attrDefinition.Default)
-	consulStore.StoreConsulKeyAsString(attrPrefix+"/status", attrDefinition.Status)
-}
-
-func storeComplexType(consulStore consulutil.ConsulStore, valuePath string, value interface{}) {
-	v := reflect.ValueOf(value)
-	switch v.Kind() {
-	case reflect.Slice:
-		// Store an empty string all we want is to have a the value type here
-		consulStore.StoreConsulKeyAsStringWithFlags(valuePath, "", uint64(tosca.ValueAssignmentList))
-		for i := 0; i < v.Len(); i++ {
-			storeComplexType(consulStore, path.Join(valuePath, strconv.Itoa(i)), v.Index(i).Interface())
-		}
-	case reflect.Map:
-		// Store an empty string all we want is to have a the value type here
-		consulStore.StoreConsulKeyAsStringWithFlags(valuePath, "", uint64(tosca.ValueAssignmentMap))
-		for _, key := range v.MapKeys() {
-			storeComplexType(consulStore, path.Join(valuePath, url.QueryEscape(fmt.Sprint(key.Interface()))), v.MapIndex(key).Interface())
-		}
-	default:
-		// Default flag is for literal
-		consulStore.StoreConsulKeyAsString(valuePath, fmt.Sprint(v))
-	}
-}
-
-func storeValueAssignment(consulStore consulutil.ConsulStore, vaPrefix string, va *tosca.ValueAssignment) {
-	if va == nil {
-		return
-	}
-	switch va.Type {
-	case tosca.ValueAssignmentLiteral:
-		// Default flag is for literal
-		consulStore.StoreConsulKeyAsString(vaPrefix, va.GetLiteral())
-	case tosca.ValueAssignmentFunction:
-		consulStore.StoreConsulKeyAsStringWithFlags(vaPrefix, va.GetFunction().String(), uint64(tosca.ValueAssignmentFunction))
-	case tosca.ValueAssignmentList:
-		storeComplexType(consulStore, vaPrefix, va.GetList())
-	case tosca.ValueAssignmentMap:
-		storeComplexType(consulStore, vaPrefix, va.GetMap())
-	}
-}
-
-func storeMapValueAssignment(consulStore consulutil.ConsulStore, prefix string,
-	mapValueAssignment map[string]*tosca.ValueAssignment) {
-
-	for name, value := range mapValueAssignment {
-		storeValueAssignment(consulStore, path.Join(prefix, name), value)
-	}
-}
-
-func storeStringMap(consulStore consulutil.ConsulStore, prefix string,
-	stringMap map[string]string) {
-
-	for name, value := range stringMap {
-		consulStore.StoreConsulKeyAsString(path.Join(prefix, name), value)
-	}
-}
-
-func storeInputDefinition(consulStore consulutil.ConsulStore, inputPrefix, operationOutputPrefix string, inputDef tosca.Input) error {
-	isValueAssignment := false
-	isPropertyDefinition := false
-	if inputDef.ValueAssign != nil {
-		storeValueAssignment(consulStore, inputPrefix+"/data", inputDef.ValueAssign)
-		isValueAssignment = true
-		if inputDef.ValueAssign.Type == tosca.ValueAssignmentFunction {
-			f := inputDef.ValueAssign.GetFunction()
-			opOutputFuncs := f.GetFunctionsByOperator(tosca.GetOperationOutputOperator)
-			for _, oof := range opOutputFuncs {
-				if len(oof.Operands) != 4 {
-					return errors.Errorf("Invalid %q TOSCA function: %v", tosca.GetOperationOutputOperator, oof)
-				}
-				entityName := url.QueryEscape(oof.Operands[0].String())
-				if entityName == "TARGET" || entityName == "SOURCE" {
-					return errors.Errorf("Can't use SOURCE or TARGET keyword in a %q in node type context: %v", tosca.GetOperationOutputOperator, oof)
-				}
-				interfaceName := strings.ToLower(url.QueryEscape(oof.Operands[1].String()))
-				operationName := strings.ToLower(url.QueryEscape(oof.Operands[2].String()))
-				outputVariableName := url.QueryEscape(oof.Operands[3].String())
-				consulStore.StoreConsulKeyAsString(operationOutputPrefix+"/"+interfaceName+"/"+operationName+"/outputs/"+entityName+"/"+outputVariableName+"/expression", oof.String())
-			}
-		}
-	}
-	if inputDef.PropDef != nil {
-		consulStore.StoreConsulKeyAsString(inputPrefix+"/type", inputDef.PropDef.Type)
-		storeValueAssignment(consulStore, inputPrefix+"/default", inputDef.PropDef.Default)
-		consulStore.StoreConsulKeyAsString(inputPrefix+"/status", inputDef.PropDef.Status)
-		if inputDef.PropDef.Required == nil {
-			// Required by default
-			consulStore.StoreConsulKeyAsString(inputPrefix+"/required", "true")
-		} else {
-			consulStore.StoreConsulKeyAsString(inputPrefix+"/required", strconv.FormatBool(*inputDef.PropDef.Required))
-		}
-		isPropertyDefinition = true
-	}
-
-	consulStore.StoreConsulKeyAsString(inputPrefix+"/is_value_assignment", strconv.FormatBool(isValueAssignment))
-	consulStore.StoreConsulKeyAsString(inputPrefix+"/is_property_definition", strconv.FormatBool(isPropertyDefinition))
-	return nil
-}
-
-func storeInterfaces(consulStore consulutil.ConsulStore, interfaces map[string]tosca.InterfaceDefinition, prefix string, isRelationshipType bool) error {
-	for intTypeName, intMap := range interfaces {
-		intTypeName = strings.ToLower(intTypeName)
-		interfacePrefix := path.Join(prefix, "interfaces", intTypeName)
-		// Store Global inputs
-		for inputName, inputDef := range intMap.Inputs {
-			inputPrefix := path.Join(interfacePrefix, "inputs", inputName)
-			err := storeInputDefinition(consulStore, inputPrefix, interfacePrefix, inputDef)
-			if err != nil {
-				return err
-			}
-		}
-
-		for opName, operationDef := range intMap.Operations {
-			opName = strings.ToLower(opName)
-			operationPrefix := path.Join(interfacePrefix, opName)
-
-			for inputName, inputDef := range operationDef.Inputs {
-				inputPrefix := path.Join(operationPrefix, "inputs", inputName)
-				err := storeInputDefinition(consulStore, inputPrefix, interfacePrefix, inputDef)
-				if err != nil {
-					return err
-				}
-			}
-			if operationDef.Implementation.Artifact != (tosca.ArtifactDefinition{}) {
-				consulStore.StoreConsulKeyAsString(operationPrefix+"/implementation/file", operationDef.Implementation.Artifact.File)
-				consulStore.StoreConsulKeyAsString(operationPrefix+"/implementation/type", operationDef.Implementation.Artifact.Type)
-				consulStore.StoreConsulKeyAsString(operationPrefix+"/implementation/repository", operationDef.Implementation.Artifact.Repository)
-				consulStore.StoreConsulKeyAsString(operationPrefix+"/implementation/deploy_path", operationDef.Implementation.Artifact.DeployPath)
-
-			} else {
-				consulStore.StoreConsulKeyAsString(operationPrefix+"/implementation/primary", operationDef.Implementation.Primary)
-				consulStore.StoreConsulKeyAsString(operationPrefix+"/implementation/dependencies", strings.Join(operationDef.Implementation.Dependencies, ","))
-			}
-			if operationDef.Implementation.OperationHost != "" {
-				if err := checkOperationHost(operationDef.Implementation.OperationHost, isRelationshipType); err != nil {
-					return err
-				}
-				consulStore.StoreConsulKeyAsString(operationPrefix+"/implementation/operation_host", strings.ToUpper(operationDef.Implementation.OperationHost))
-			}
-		}
-	}
-	return nil
-}
-
-func storeArtifacts(consulStore consulutil.ConsulStore, artifacts tosca.ArtifactDefMap, prefix string) {
-	for artName, artDef := range artifacts {
-		artPrefix := prefix + "/" + artName
-		consulStore.StoreConsulKeyAsString(artPrefix+"/file", artDef.File)
-		consulStore.StoreConsulKeyAsString(artPrefix+"/type", artDef.Type)
-		consulStore.StoreConsulKeyAsString(artPrefix+"/repository", artDef.Repository)
-		consulStore.StoreConsulKeyAsString(artPrefix+"/deploy_path", artDef.DeployPath)
-	}
-}
-
-// storeNodeTypes stores topology types
-func storeNodeTypes(ctx context.Context, topology tosca.Topology, topologyPrefix, importPath string) error {
-	consulStore := ctx.Value(consulStoreKey).(consulutil.ConsulStore)
-	typesPrefix := path.Join(topologyPrefix, "types")
-	for nodeTypeName, nodeType := range topology.NodeTypes {
-		nodeTypePrefix := typesPrefix + "/" + nodeTypeName
-		storeCommonType(consulStore, nodeType.Type, nodeTypePrefix, importPath)
-		propertiesPrefix := nodeTypePrefix + "/properties"
-		for propName, propDefinition := range nodeType.Properties {
-			propPrefix := propertiesPrefix + "/" + propName
-			storePropertyDefinition(ctx, propPrefix, propName, propDefinition)
-		}
-
-		requirementsPrefix := nodeTypePrefix + "/requirements"
-		for reqIndex, reqMap := range nodeType.Requirements {
-			for reqName, reqDefinition := range reqMap {
-				reqPrefix := requirementsPrefix + "/" + strconv.Itoa(reqIndex)
-				consulStore.StoreConsulKeyAsString(reqPrefix+"/name", reqName)
-				consulStore.StoreConsulKeyAsString(reqPrefix+"/node", reqDefinition.Node)
-				consulStore.StoreConsulKeyAsString(reqPrefix+"/occurrences/lower_bound", strconv.FormatUint(reqDefinition.Occurrences.LowerBound, 10))
-				consulStore.StoreConsulKeyAsString(reqPrefix+"/occurrences/upper_bound", strconv.FormatUint(reqDefinition.Occurrences.UpperBound, 10))
-				consulStore.StoreConsulKeyAsString(reqPrefix+"/relationship", reqDefinition.Relationship)
-				consulStore.StoreConsulKeyAsString(reqPrefix+"/capability", reqDefinition.Capability)
-				consulStore.StoreConsulKeyAsString(reqPrefix+"/capability_name", reqDefinition.CapabilityName)
-			}
-		}
-		capabilitiesPrefix := nodeTypePrefix + "/capabilities"
-		for capName, capability := range nodeType.Capabilities {
-			capabilityPrefix := capabilitiesPrefix + "/" + capName
-
-			consulStore.StoreConsulKeyAsString(capabilityPrefix+"/type", capability.Type)
-			consulStore.StoreConsulKeyAsString(capabilityPrefix+"/occurrences/lower_bound", strconv.FormatUint(capability.Occurrences.LowerBound, 10))
-			consulStore.StoreConsulKeyAsString(capabilityPrefix+"/occurrences/upper_bound", strconv.FormatUint(capability.Occurrences.UpperBound, 10))
-			consulStore.StoreConsulKeyAsString(capabilityPrefix+"/valid_sources", strings.Join(capability.ValidSourceTypes, ","))
-			capabilityPropsPrefix := capabilityPrefix + "/properties"
-			for propName, propValue := range capability.Properties {
-				storeValueAssignment(consulStore, capabilityPropsPrefix+"/"+url.QueryEscape(propName), propValue)
-			}
-			capabilityAttrPrefix := capabilityPrefix + "/attributes"
-			for attrName, attrValue := range capability.Attributes {
-				storeValueAssignment(consulStore, capabilityAttrPrefix+"/"+url.QueryEscape(attrName), attrValue)
-			}
-		}
-
-		err := storeInterfaces(consulStore, nodeType.Interfaces, nodeTypePrefix, false)
-		if err != nil {
-			return err
-		}
-		attributesPrefix := nodeTypePrefix + "/attributes"
-		for attrName, attrDefinition := range nodeType.Attributes {
-			attrPrefix := attributesPrefix + "/" + attrName
-			storeAttributeDefinition(ctx, attrPrefix, attrName, attrDefinition)
-			if attrDefinition.Default != nil && attrDefinition.Default.Type == tosca.ValueAssignmentFunction {
-				f := attrDefinition.Default.GetFunction()
-				opOutputFuncs := f.GetFunctionsByOperator(tosca.GetOperationOutputOperator)
-				for _, oof := range opOutputFuncs {
-					if len(oof.Operands) != 4 {
-						return errors.Errorf("Invalid %q TOSCA function: %v", tosca.GetOperationOutputOperator, oof)
-					}
-					entityName := url.QueryEscape(oof.Operands[0].String())
-					if entityName == "TARGET" || entityName == "SOURCE" {
-						return errors.Errorf("Can't use SOURCE or TARGET keyword in a %q in node type context: %v", tosca.GetOperationOutputOperator, oof)
-					}
-					interfaceName := strings.ToLower(url.QueryEscape(oof.Operands[1].String()))
-					operationName := strings.ToLower(url.QueryEscape(oof.Operands[2].String()))
-					outputVariableName := url.QueryEscape(oof.Operands[3].String())
-					consulStore.StoreConsulKeyAsString(nodeTypePrefix+"/interfaces/"+interfaceName+"/"+operationName+"/outputs/"+entityName+"/"+outputVariableName+"/expression", oof.String())
-				}
-			}
-		}
-
-		storeArtifacts(consulStore, nodeType.Artifacts, nodeTypePrefix+"/artifacts")
-
-	}
-	return nil
-}
-
-// storeRelationshipTypes stores topology relationships types
-func storeRelationshipTypes(ctx context.Context, topology tosca.Topology, topologyPrefix, importPath string) error {
-	consulStore := ctx.Value(consulStoreKey).(consulutil.ConsulStore)
-	for relationName, relationType := range topology.RelationshipTypes {
-		relationTypePrefix := path.Join(topologyPrefix, "types", relationName)
-		storeCommonType(consulStore, relationType.Type, relationTypePrefix, importPath)
-		propertiesPrefix := relationTypePrefix + "/properties"
-		for propName, propDefinition := range relationType.Properties {
-			propPrefix := propertiesPrefix + "/" + propName
-			storePropertyDefinition(ctx, propPrefix, propName, propDefinition)
-		}
-		attributesPrefix := relationTypePrefix + "/attributes"
-		for attrName, attrDefinition := range relationType.Attributes {
-			attrPrefix := attributesPrefix + "/" + attrName
-			storeAttributeDefinition(ctx, attrPrefix, attrName, attrDefinition)
-			if attrDefinition.Default != nil && attrDefinition.Default.Type == tosca.ValueAssignmentFunction {
-				f := attrDefinition.Default.GetFunction()
-				opOutputFuncs := f.GetFunctionsByOperator(tosca.GetOperationOutputOperator)
-				for _, oof := range opOutputFuncs {
-					if len(oof.Operands) != 4 {
-						return errors.Errorf("Invalid %q TOSCA function: %v", tosca.GetOperationOutputOperator, oof)
-					}
-					entityName := url.QueryEscape(oof.Operands[0].String())
-
-					interfaceName := strings.ToLower(url.QueryEscape(oof.Operands[1].String()))
-					operationName := strings.ToLower(url.QueryEscape(oof.Operands[2].String()))
-					outputVariableName := url.QueryEscape(oof.Operands[3].String())
-					consulStore.StoreConsulKeyAsString(relationTypePrefix+"/interfaces/"+interfaceName+"/"+operationName+"/outputs/"+entityName+"/"+outputVariableName+"/expression", oof.String())
-				}
-			}
-		}
-
-		err := storeInterfaces(consulStore, relationType.Interfaces, relationTypePrefix, true)
-		if err != nil {
-			return err
-		}
-
-		storeArtifacts(consulStore, relationType.Artifacts, relationTypePrefix+"/artifacts")
-
-		consulStore.StoreConsulKeyAsString(relationTypePrefix+"/valid_target_type", strings.Join(relationType.ValidTargetTypes, ", "))
-
-	}
-	return nil
-}
-
-// storeCapabilityTypes stores topology capabilities types
-func storeCapabilityTypes(ctx context.Context, topology tosca.Topology, topologyPrefix, importPath string) {
-	consulStore := ctx.Value(consulStoreKey).(consulutil.ConsulStore)
-	for capabilityTypeName, capabilityType := range topology.CapabilityTypes {
-		capabilityTypePrefix := path.Join(topologyPrefix, "types", capabilityTypeName)
-		storeCommonType(consulStore, capabilityType.Type, capabilityTypePrefix, importPath)
-		propertiesPrefix := capabilityTypePrefix + "/properties"
-		for propName, propDefinition := range capabilityType.Properties {
-			propPrefix := propertiesPrefix + "/" + propName
-			storePropertyDefinition(ctx, propPrefix, propName, propDefinition)
-		}
-		attributesPrefix := capabilityTypePrefix + "/attributes"
-		for attrName, attrDefinition := range capabilityType.Attributes {
-			attrPrefix := attributesPrefix + "/" + attrName
-			storeAttributeDefinition(ctx, attrPrefix, attrName, attrDefinition)
-		}
-		consulStore.StoreConsulKeyAsString(capabilityTypePrefix+"/valid_source_types", strings.Join(capabilityType.ValidSourceTypes, ","))
-	}
-}
-
-// storeTypes stores topology types
-func storeArtifactTypes(ctx context.Context, topology tosca.Topology, topologyPrefix, importPath string) {
-	consulStore := ctx.Value(consulStoreKey).(consulutil.ConsulStore)
-	typesPrefix := path.Join(topologyPrefix, "types")
-	for artTypeName, artType := range topology.ArtifactTypes {
-		artTypePrefix := path.Join(typesPrefix, artTypeName)
-		storeCommonType(consulStore, artType.Type, artTypePrefix, importPath)
-		consulStore.StoreConsulKeyAsString(artTypePrefix+"/mime_type", artType.MimeType)
-		consulStore.StoreConsulKeyAsString(artTypePrefix+"/file_ext", strings.Join(artType.FileExt, ","))
-		propertiesPrefix := artTypePrefix + "/properties"
-		for propName, propDefinition := range artType.Properties {
-			propPrefix := propertiesPrefix + "/" + propName
-			storePropertyDefinition(ctx, propPrefix, propName, propDefinition)
-		}
-	}
-}
-
-// storePolicyTypes stores topology policy types
-func storePolicyTypes(ctx context.Context, topology tosca.Topology, topologyPrefix, importPath string) {
-	consulStore := ctx.Value(consulStoreKey).(consulutil.ConsulStore)
-	for policyName, policyType := range topology.PolicyTypes {
-		key := path.Join(topologyPrefix, "types", policyName)
-		storeCommonType(consulStore, policyType.Type, key, importPath)
-		consulStore.StoreConsulKeyAsString(key+"/name", policyName)
-		propertiesPrefix := key + "/properties"
-		for propName, propDefinition := range policyType.Properties {
-			propPrefix := propertiesPrefix + "/" + propName
-			storePropertyDefinition(ctx, propPrefix, propName, propDefinition)
-		}
-		consulStore.StoreConsulKeyAsString(key+"/targets", strings.Join(policyType.Targets, ","))
-	}
-}
-
-func storeWorkflowStep(consulStore consulutil.ConsulStore, deploymentID, workflowName, stepName string, step *tosca.Step) {
-	stepPrefix := path.Join(consulutil.DeploymentKVPrefix, deploymentID, "workflows", url.QueryEscape(workflowName), "steps", url.QueryEscape(stepName))
-	if step.Target != "" {
-		consulStore.StoreConsulKeyAsString(stepPrefix+"/target", step.Target)
-	}
-	if step.TargetRelationShip != "" {
-		consulStore.StoreConsulKeyAsString(stepPrefix+"/target_relationship", step.TargetRelationShip)
-	}
-	if step.OperationHost != "" {
-		consulStore.StoreConsulKeyAsString(stepPrefix+"/operation_host", strings.ToUpper(step.OperationHost))
-	}
-	activitiesPrefix := stepPrefix + "/activities"
-	for actIndex, activity := range step.Activities {
-		activityPrefix := activitiesPrefix + "/" + strconv.Itoa(actIndex)
-		if activity.CallOperation != "" {
-			// Preserve case for requirement and target node name in case of relationship operation
-			opSlice := strings.SplitN(activity.CallOperation, "/", 2)
-			opSlice[0] = strings.ToLower(opSlice[0])
-			consulStore.StoreConsulKeyAsString(activityPrefix+"/call-operation", strings.Join(opSlice, "/"))
-		}
-		if activity.Delegate != "" {
-			consulStore.StoreConsulKeyAsString(activityPrefix+"/delegate", strings.ToLower(activity.Delegate))
-		}
-		if activity.SetState != "" {
-			consulStore.StoreConsulKeyAsString(activityPrefix+"/set-state", strings.ToLower(activity.SetState))
-		}
-		if activity.Inline != "" {
-			consulStore.StoreConsulKeyAsString(activityPrefix+"/inline", strings.ToLower(activity.Inline))
-		}
-	}
-	for _, next := range step.OnSuccess {
-		// store in consul a prefix for the next step to be executed ; this prefix is stepPrefix/next/onSuccess_value
-		consulStore.StoreConsulKeyAsString(fmt.Sprintf("%s/next/%s", stepPrefix, url.QueryEscape(next)), "")
-	}
-	for _, of := range step.OnFailure {
-		// store in consul a prefix for the next step to be executed on failure ; this prefix is stepPrefix/on-failure/onFailure_value
-		consulStore.StoreConsulKeyAsString(fmt.Sprintf("%s/on-failure/%s", stepPrefix, url.QueryEscape(of)), "")
-	}
-	for _, oc := range step.OnCancel {
-		// store in consul a prefix for the next step to be executed on cancel ; this prefix is stepPrefix/on-cancel/onCancel_value
-		consulStore.StoreConsulKeyAsString(fmt.Sprintf("%s/on-cancel/%s", stepPrefix, url.QueryEscape(oc)), "")
-	}
-}
-
-// storeWorkflow stores a workflow
-func storeWorkflow(consulStore consulutil.ConsulStore, deploymentID, workflowName string, workflow tosca.Workflow) {
-	for stepName, step := range workflow.Steps {
-		storeWorkflowStep(consulStore, deploymentID, workflowName, stepName, step)
-	}
-}
-
-// storeWorkflows stores topology workflows
-func storeWorkflows(ctx context.Context, topology tosca.Topology, deploymentID string) {
-	consulStore := ctx.Value(consulStoreKey).(consulutil.ConsulStore)
-	for wfName, workflow := range topology.TopologyTemplate.Workflows {
-		storeWorkflow(consulStore, deploymentID, wfName, workflow)
-	}
-}
-
-// checkNestedWorkflows detect potential cycle in all nested workflows
-func checkNestedWorkflows(topology tosca.Topology) error {
-	for wfName, workflow := range topology.TopologyTemplate.Workflows {
-		nestedWfs := make([]string, 0)
-		if err := checkNestedWorkflow(topology, workflow, nestedWfs, wfName); err != nil {
-			return err
-		}
-	}
-	return nil
-}
-
-// checkNestedWorkflows detect potential cycle in a nested workflow
-func checkNestedWorkflow(topology tosca.Topology, workflow tosca.Workflow, nestedWfs []string, wfName string) error {
-	nestedWfs = append(nestedWfs, wfName)
-	for _, step := range workflow.Steps {
-		for _, activity := range step.Activities {
-			if activity.Inline != "" {
-				if collections.ContainsString(nestedWfs, activity.Inline) {
-					return errors.Errorf("A cycle has been detected in inline workflows [initial: %q, repeated: %q]", nestedWfs[0], activity.Inline)
-				}
-				if err := checkNestedWorkflow(topology, topology.TopologyTemplate.Workflows[activity.Inline], nestedWfs, activity.Inline); err != nil {
-					return err
-				}
-			}
-		}
-	}
-	return nil
-}
-
->>>>>>> 343afb5b
 // createInstancesForNode checks if the given node is hosted on a Scalable node, stores the number of required instances and sets the instance's status to INITIAL
 func createInstancesForNode(ctx context.Context, consulStore consulutil.ConsulStore, kv *api.KV, deploymentID, nodeName string) error {
 	nbInstances, err := GetDefaultNbInstancesForNode(kv, deploymentID, nodeName)
