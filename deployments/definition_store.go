package deployments

import (
	"context"
	"fmt"
	"io/ioutil"
	"net/url"
	"os"
	"path"
	"path/filepath"
	"reflect"
	"strconv"
	"strings"

	"github.com/hashicorp/consul/api"
	"github.com/pkg/errors"
	"golang.org/x/sync/errgroup"
	"gopkg.in/yaml.v2"
	"novaforge.bull.com/starlings-janus/janus/events"
	"novaforge.bull.com/starlings-janus/janus/helper/consulutil"
	"novaforge.bull.com/starlings-janus/janus/log"
	"novaforge.bull.com/starlings-janus/janus/registry"
	"novaforge.bull.com/starlings-janus/janus/tosca"
)

// Internal type used to uniquely identify the errorgroup in a context
type ctxErrGrpKey struct{}

// Internal variable used to uniquely identify the errorgroup in a context
var errGrpKey ctxErrGrpKey

// Internal type used to uniquely identify the ConsulStore in a context
type ctxConsulStoreKey struct{}

// Internal variable used to uniquely identify the ConsulStore in a context
var consulStoreKey ctxConsulStoreKey

var reg = registry.GetRegistry()

// StoreDeploymentDefinition takes a defPath and parse it as a tosca.Topology then it store it in consul under
// consulutil.DeploymentKVPrefix/deploymentID
func StoreDeploymentDefinition(ctx context.Context, kv *api.KV, deploymentID string, defPath string) error {
	topology := tosca.Topology{}
	definition, err := os.Open(defPath)
	if err != nil {
		return errors.Wrapf(err, "Failed to open definition file %q", defPath)
	}
	defBytes, err := ioutil.ReadAll(definition)
	if err != nil {
		return errors.Wrapf(err, "Failed to open definition file %q", defPath)
	}

	err = yaml.Unmarshal(defBytes, &topology)
	if err != nil {
		return errors.Wrapf(err, "Failed to unmarshal yaml definition for file %q", defPath)
	}

	err = storeDeployment(ctx, topology, deploymentID, filepath.Dir(defPath))
	if err != nil {
		return errors.Wrapf(err, "Failed to store TOSCA Definition for deployment with id %q, (file path %q)", deploymentID, defPath)
	}
	err = registerImplementationTypes(ctx, kv, deploymentID)
	if err != nil {
		return err
	}

	return enhanceNodes(ctx, kv, deploymentID)
}

// storeDeployment stores a whole deployment.
func storeDeployment(ctx context.Context, topology tosca.Topology, deploymentID, rootDefPath string) error {
	errCtx, errGroup, consulStore := consulutil.WithContext(ctx)
	errCtx = context.WithValue(errCtx, errGrpKey, errGroup)
	errCtx = context.WithValue(errCtx, consulStoreKey, consulStore)
	consulStore.StoreConsulKeyAsString(path.Join(consulutil.DeploymentKVPrefix, deploymentID, "status"), fmt.Sprint(INITIAL))

	errGroup.Go(func() error {
		return storeTopology(errCtx, topology, deploymentID, path.Join(consulutil.DeploymentKVPrefix, deploymentID, "topology"), "", "", rootDefPath)
	})

	return errGroup.Wait()
}

// storeTopology stores a given topology.
//
// The given topology may be an import in this case importPrefix and importPath should be specified
func storeTopology(ctx context.Context, topology tosca.Topology, deploymentID, topologyPrefix, importPrefix, importPath, rootDefPath string) error {
	select {
	case <-ctx.Done():
		return ctx.Err()
	default:
	}
	log.Debugf("Storing topology with name %q (Import prefix %q)", topology.Name, importPrefix)
	storeTopologyTopLevelKeyNames(ctx, topology, path.Join(topologyPrefix, importPrefix))
	if err := storeImports(ctx, topology, deploymentID, topologyPrefix, importPath, rootDefPath); err != nil {
		return err
	}
	storeRepositories(ctx, topology, topologyPrefix)
	storeDataTypes(ctx, topology, topologyPrefix)
	storeInputs(ctx, topology, topologyPrefix)
	storeOutputs(ctx, topology, topologyPrefix)
	storeNodes(ctx, topology, topologyPrefix, importPath, rootDefPath)
	if err := storeTypes(ctx, topology, topologyPrefix, importPath); err != nil {
		return err
	}
	if err := storeRelationshipTypes(ctx, topology, topologyPrefix, importPath); err != nil {
		return err
	}
	storeCapabilityTypes(ctx, topology, topologyPrefix)
	storeArtifactTypes(ctx, topology, topologyPrefix)
	storeWorkflows(ctx, topology, deploymentID)
	return nil
}

// storeTopologyTopLevelKeyNames stores top level keynames for a topology.
//
// This may be done under the import path in case of imports.
func storeTopologyTopLevelKeyNames(ctx context.Context, topology tosca.Topology, topologyPrefix string) {
	consulStore := ctx.Value(consulStoreKey).(consulutil.ConsulStore)
	consulStore.StoreConsulKeyAsString(topologyPrefix+"/tosca_version", topology.TOSCAVersion)
	consulStore.StoreConsulKeyAsString(topologyPrefix+"/description", topology.Description)
	consulStore.StoreConsulKeyAsString(topologyPrefix+"/name", topology.Name)
	consulStore.StoreConsulKeyAsString(topologyPrefix+"/version", topology.Version)
	consulStore.StoreConsulKeyAsString(topologyPrefix+"/author", topology.Author)
}

//storeRepositories store repositories
func storeRepositories(ctx context.Context, topology tosca.Topology, topologyPrefix string) error {
	consulStore := ctx.Value(consulStoreKey).(consulutil.ConsulStore)
	repositoriesPrefix := path.Join(topologyPrefix, "repositories")
	for repositoryName, repo := range topology.Repositories {
		repoPrefix := path.Join(repositoriesPrefix, repositoryName)
		consulStore.StoreConsulKeyAsString(path.Join(repoPrefix, "url"), repo.URL)
		consulStore.StoreConsulKeyAsString(path.Join(repoPrefix, "type"), repo.Type)
		consulStore.StoreConsulKeyAsString(path.Join(repoPrefix, "description"), repo.Description)
		consulStore.StoreConsulKeyAsString(path.Join(repoPrefix, "credentials", "user"), repo.Credit.User)
		consulStore.StoreConsulKeyAsString(path.Join(repoPrefix, "credentials", "token"), repo.Credit.Token)
		if repo.Credit.TokenType == "" {
			repo.Credit.TokenType = "password"
		}
		consulStore.StoreConsulKeyAsString(path.Join(repoPrefix, "credentials", "token_type"), repo.Credit.TokenType)
	}

	return nil
}

func storeCommonType(consulStore consulutil.ConsulStore, commonType tosca.Type, typePrefix string) {
	consulStore.StoreConsulKeyAsString(path.Join(typePrefix, "derived_from"), commonType.DerivedFrom)
	consulStore.StoreConsulKeyAsString(path.Join(typePrefix, "version"), commonType.Version)
	consulStore.StoreConsulKeyAsString(path.Join(typePrefix, "description"), commonType.Description)
	for metaName, metaValue := range commonType.Metadata {
		consulStore.StoreConsulKeyAsString(path.Join(typePrefix, "metadata", metaName), metaValue)
	}
}

//storeDataTypes store data types
func storeDataTypes(ctx context.Context, topology tosca.Topology, topologyPrefix string) error {
	consulStore := ctx.Value(consulStoreKey).(consulutil.ConsulStore)
	dataTypesPrefix := path.Join(topologyPrefix, "types")
	for dataTypeName, dataType := range topology.DataTypes {
		dtPrefix := path.Join(dataTypesPrefix, dataTypeName)
		storeCommonType(consulStore, dataType.Type, dtPrefix)
		consulStore.StoreConsulKeyAsString(path.Join(dtPrefix, "name"), dataTypeName)
		for propName, propDefinition := range dataType.Properties {
			storePropertyDefinition(ctx, path.Join(dtPrefix, "properties", propName), propName, propDefinition)
		}
	}

	return nil
}

// storeImports parses and store imports.
func storeImports(ctx context.Context, topology tosca.Topology, deploymentID, topologyPrefix, importPath, rootDefPath string) error {
	errGroup := ctx.Value(errGrpKey).(*errgroup.Group)
	for _, element := range topology.Imports {
		for importName, value := range element {
			importedTopology := tosca.Topology{}
			importValue := strings.Trim(value.File, " \t")
			if strings.HasPrefix(importValue, "<") && strings.HasSuffix(importValue, ">") {
				// Internal import
				importValue = strings.Trim(importValue, "<>")
				var defBytes []byte
				var err error
				if defBytes, err = reg.GetToscaDefinition(importValue); err != nil {
					return errors.Errorf("Failed to import internal definition %s: %v", importValue, err)
				}
				if err = yaml.Unmarshal(defBytes, &importedTopology); err != nil {
					return errors.Errorf("Failed to parse internal definition %s: %v", importValue, err)
				}
				errGroup.Go(func() error {
					return storeTopology(ctx, importedTopology, deploymentID, topologyPrefix, path.Join("imports", importName), "", rootDefPath)
				})
			} else {
				uploadFile := filepath.Join(rootDefPath, filepath.FromSlash(importPath), filepath.FromSlash(value.File))

				definition, err := os.Open(uploadFile)
				if err != nil {
					return errors.Errorf("Failed to parse internal definition %s: %v", importValue, err)
				}

				defBytes, err := ioutil.ReadAll(definition)
				if err != nil {
					return errors.Errorf("Failed to parse internal definition %s: %v", importValue, err)
				}

				if err = yaml.Unmarshal(defBytes, &importedTopology); err != nil {
					return errors.Errorf("Failed to parse internal definition %s: %v", importValue, err)
				}

				errGroup.Go(func() error {
					return storeTopology(ctx, importedTopology, deploymentID, topologyPrefix, path.Join("imports", importPath, importName), path.Dir(path.Join(importPath, value.File)), rootDefPath)
				})
			}

		}
	}
	return nil
}

// storeOutputs stores topology outputs
func storeOutputs(ctx context.Context, topology tosca.Topology, topologyPrefix string) {
	consulStore := ctx.Value(consulStoreKey).(consulutil.ConsulStore)
	outputsPrefix := path.Join(topologyPrefix, "outputs")
	for outputName, output := range topology.TopologyTemplate.Outputs {
		outputPrefix := path.Join(outputsPrefix, outputName)
		consulStore.StoreConsulKeyAsString(path.Join(outputPrefix, "name"), outputName)
		consulStore.StoreConsulKeyAsString(path.Join(outputPrefix, "description"), output.Description)
		storeValueAssignment(consulStore, path.Join(outputPrefix, "default"), output.Default)
		if output.Required == nil {
			// Required by default
			consulStore.StoreConsulKeyAsString(path.Join(outputPrefix, "required"), "true")
		} else {
			consulStore.StoreConsulKeyAsString(path.Join(outputPrefix, "required"), strconv.FormatBool(*output.Required))
		}
		consulStore.StoreConsulKeyAsString(path.Join(outputPrefix, "status"), output.Status)
		consulStore.StoreConsulKeyAsString(path.Join(outputPrefix, "type"), output.Type)
		consulStore.StoreConsulKeyAsString(path.Join(outputPrefix, "entry_schema"), output.EntrySchema.Type)
		storeValueAssignment(consulStore, path.Join(outputPrefix, "value"), output.Value)
	}
}

// storeInputs stores topology outputs
func storeInputs(ctx context.Context, topology tosca.Topology, topologyPrefix string) {
	consulStore := ctx.Value(consulStoreKey).(consulutil.ConsulStore)
	inputsPrefix := path.Join(topologyPrefix, "inputs")
	for inputName, input := range topology.TopologyTemplate.Inputs {
		inputPrefix := path.Join(inputsPrefix, inputName)
		consulStore.StoreConsulKeyAsString(path.Join(inputPrefix, "name"), inputName)
		consulStore.StoreConsulKeyAsString(path.Join(inputPrefix, "description"), input.Description)
		storeValueAssignment(consulStore, path.Join(inputPrefix, "default"), input.Default)
		if input.Required == nil {
			// Required by default
			consulStore.StoreConsulKeyAsString(path.Join(inputPrefix, "required"), "true")
		} else {
			consulStore.StoreConsulKeyAsString(path.Join(inputPrefix, "required"), strconv.FormatBool(*input.Required))
		}
		consulStore.StoreConsulKeyAsString(path.Join(inputPrefix, "status"), input.Status)
		consulStore.StoreConsulKeyAsString(path.Join(inputPrefix, "type"), input.Type)
		consulStore.StoreConsulKeyAsString(path.Join(inputPrefix, "entry_schema"), input.EntrySchema.Type)
		storeValueAssignment(consulStore, path.Join(inputPrefix, "value"), input.Value)
	}
}

func storeRequirementAssignment(ctx context.Context, requirement tosca.RequirementAssignment, requirementPrefix, requirementName string) {
	consulStore := ctx.Value(consulStoreKey).(consulutil.ConsulStore)
	consulStore.StoreConsulKeyAsString(requirementPrefix+"/name", requirementName)
	consulStore.StoreConsulKeyAsString(requirementPrefix+"/node", requirement.Node)
	consulStore.StoreConsulKeyAsString(requirementPrefix+"/relationship", requirement.Relationship)
	consulStore.StoreConsulKeyAsString(requirementPrefix+"/capability", requirement.Capability)
	consulStore.StoreConsulKeyAsString(requirementPrefix+"/type_requirement", requirement.TypeRequirement)
	for propName, propValue := range requirement.RelationshipProps {
		storeValueAssignment(consulStore, requirementPrefix+"/properties/"+url.QueryEscape(propName), propValue)
	}
}

// storeNodes stores topology nodes
func storeNodes(ctx context.Context, topology tosca.Topology, topologyPrefix, importPath, rootDefPath string) {
	consulStore := ctx.Value(consulStoreKey).(consulutil.ConsulStore)
	nodesPrefix := path.Join(topologyPrefix, "nodes")
	for nodeName, node := range topology.TopologyTemplate.NodeTemplates {
		nodePrefix := nodesPrefix + "/" + nodeName
		consulStore.StoreConsulKeyAsString(nodePrefix+"/name", nodeName)
		consulStore.StoreConsulKeyAsString(nodePrefix+"/type", node.Type)
		propertiesPrefix := nodePrefix + "/properties"
		for propName, propValue := range node.Properties {
			storeValueAssignment(consulStore, propertiesPrefix+"/"+url.QueryEscape(propName), propValue)
		}
		attributesPrefix := nodePrefix + "/attributes"
		for attrName, attrValue := range node.Attributes {
			storeValueAssignment(consulStore, attributesPrefix+"/"+url.QueryEscape(attrName), attrValue)
		}
		capabilitiesPrefix := nodePrefix + "/capabilities"
		for capName, capability := range node.Capabilities {
			capabilityPrefix := capabilitiesPrefix + "/" + capName
			capabilityPropsPrefix := capabilityPrefix + "/properties"
			for propName, propValue := range capability.Properties {
				storeValueAssignment(consulStore, capabilityPropsPrefix+"/"+url.QueryEscape(propName), propValue)
			}
			capabilityAttrPrefix := capabilityPrefix + "/attributes"
			for attrName, attrValue := range capability.Attributes {
				storeValueAssignment(consulStore, capabilityAttrPrefix+"/"+url.QueryEscape(attrName), attrValue)
			}
		}
		requirementsPrefix := nodePrefix + "/requirements"
		for reqIndex, reqValueMap := range node.Requirements {
			for reqName, reqValue := range reqValueMap {
				reqPrefix := requirementsPrefix + "/" + strconv.Itoa(reqIndex)
				storeRequirementAssignment(ctx, reqValue, reqPrefix, reqName)
			}
		}
		artifactsPrefix := nodePrefix + "/artifacts"
		for artName, artDef := range node.Artifacts {
			artFile := filepath.Join(rootDefPath, filepath.FromSlash(path.Join(importPath, artDef.File)))
			log.Debugf("Looking if artifact %q exists on filesystem", artFile)
			if _, err := os.Stat(artFile); os.IsNotExist(err) {
				log.Printf("Warning: Artifact %q for node %q with computed path %q doesn't exists on filesystem, ignoring it.", artName, nodeName, artFile)
				continue
			}
			artPrefix := artifactsPrefix + "/" + artName
			consulStore.StoreConsulKeyAsString(artPrefix+"/name", artName)
			consulStore.StoreConsulKeyAsString(artPrefix+"/description", artDef.Description)
			consulStore.StoreConsulKeyAsString(artPrefix+"/file", path.Join(importPath, artDef.File))
			consulStore.StoreConsulKeyAsString(artPrefix+"/type", artDef.Type)
			consulStore.StoreConsulKeyAsString(artPrefix+"/repository", artDef.Repository)
			consulStore.StoreConsulKeyAsString(artPrefix+"/deploy_path", artDef.DeployPath)
		}
	}

}

// storePropertyDefinition stores a property definition
func storePropertyDefinition(ctx context.Context, propPrefix, propName string, propDefinition tosca.PropertyDefinition) {
	consulStore := ctx.Value(consulStoreKey).(consulutil.ConsulStore)
	consulStore.StoreConsulKeyAsString(propPrefix+"/name", propName)
	consulStore.StoreConsulKeyAsString(propPrefix+"/description", propDefinition.Description)
	consulStore.StoreConsulKeyAsString(propPrefix+"/type", propDefinition.Type)
	consulStore.StoreConsulKeyAsString(propPrefix+"/entry_schema", propDefinition.EntrySchema.Type)
	storeValueAssignment(consulStore, propPrefix+"/default", propDefinition.Default)
	if propDefinition.Required == nil {
		// Required by default
		consulStore.StoreConsulKeyAsString(propPrefix+"/required", "true")
	} else {
		consulStore.StoreConsulKeyAsString(propPrefix+"/required", fmt.Sprint(*propDefinition.Required))
	}
}

// storeAttributeDefinition stores an attribute definition
func storeAttributeDefinition(ctx context.Context, attrPrefix, attrName string, attrDefinition tosca.AttributeDefinition) {
	consulStore := ctx.Value(consulStoreKey).(consulutil.ConsulStore)
	consulStore.StoreConsulKeyAsString(attrPrefix+"/name", attrName)
	consulStore.StoreConsulKeyAsString(attrPrefix+"/description", attrDefinition.Description)
	consulStore.StoreConsulKeyAsString(attrPrefix+"/type", attrDefinition.Type)
	consulStore.StoreConsulKeyAsString(attrPrefix+"/entry_schema", attrDefinition.EntrySchema.Type)
	storeValueAssignment(consulStore, attrPrefix+"/default", attrDefinition.Default)
	consulStore.StoreConsulKeyAsString(attrPrefix+"/status", attrDefinition.Status)
}

func storeComplexType(consulStore consulutil.ConsulStore, valuePath string, value interface{}) {
	v := reflect.ValueOf(value)
	switch v.Kind() {
	case reflect.Slice:
		// Store an empty string all we want is to have a the value type here
		consulStore.StoreConsulKeyAsStringWithFlags(valuePath, "", uint64(tosca.ValueAssignmentList))
		for i := 0; i < v.Len(); i++ {
			storeComplexType(consulStore, path.Join(valuePath, strconv.Itoa(i)), v.Index(i).Interface())
		}
	case reflect.Map:
		// Store an empty string all we want is to have a the value type here
		consulStore.StoreConsulKeyAsStringWithFlags(valuePath, "", uint64(tosca.ValueAssignmentMap))
		for _, key := range v.MapKeys() {
			storeComplexType(consulStore, path.Join(valuePath, url.QueryEscape(fmt.Sprint(key.Interface()))), v.MapIndex(key).Interface())
		}
	default:
		// Default flag is for literal
		consulStore.StoreConsulKeyAsString(valuePath, fmt.Sprint(v))
	}
}

func storeValueAssignment(consulStore consulutil.ConsulStore, vaPrefix string, va *tosca.ValueAssignment) {
	if va == nil {
		return
	}
	switch va.Type {
	case tosca.ValueAssignmentLiteral:
		// Default flag is for literal
		consulStore.StoreConsulKeyAsString(vaPrefix, va.GetLiteral())
	case tosca.ValueAssignmentFunction:
		consulStore.StoreConsulKeyAsStringWithFlags(vaPrefix, va.GetFunction().String(), uint64(tosca.ValueAssignmentFunction))
	case tosca.ValueAssignmentList:
		storeComplexType(consulStore, vaPrefix, va.GetList())
	case tosca.ValueAssignmentMap:
		storeComplexType(consulStore, vaPrefix, va.GetMap())
	}
}

// storeTypes stores topology types
func storeTypes(ctx context.Context, topology tosca.Topology, topologyPrefix, importPath string) error {
	consulStore := ctx.Value(consulStoreKey).(consulutil.ConsulStore)
	typesPrefix := path.Join(topologyPrefix, "types")
	for nodeTypeName, nodeType := range topology.NodeTypes {
		nodeTypePrefix := typesPrefix + "/" + nodeTypeName
		storeCommonType(consulStore, nodeType.Type, nodeTypePrefix)
		consulStore.StoreConsulKeyAsString(nodeTypePrefix+"/name", nodeTypeName)
		propertiesPrefix := nodeTypePrefix + "/properties"
		for propName, propDefinition := range nodeType.Properties {
			propPrefix := propertiesPrefix + "/" + propName
			storePropertyDefinition(ctx, propPrefix, propName, propDefinition)
		}

		requirementsPrefix := nodeTypePrefix + "/requirements"
		for reqIndex, reqMap := range nodeType.Requirements {
			for reqName, reqDefinition := range reqMap {
				reqPrefix := requirementsPrefix + "/" + strconv.Itoa(reqIndex)
				consulStore.StoreConsulKeyAsString(reqPrefix+"/name", reqName)
				consulStore.StoreConsulKeyAsString(reqPrefix+"/node", reqDefinition.Node)
				consulStore.StoreConsulKeyAsString(reqPrefix+"/occurrences/lower_bound", strconv.FormatUint(reqDefinition.Occurrences.LowerBound, 10))
				consulStore.StoreConsulKeyAsString(reqPrefix+"/occurrences/upper_bound", strconv.FormatUint(reqDefinition.Occurrences.UpperBound, 10))
				consulStore.StoreConsulKeyAsString(reqPrefix+"/relationship", reqDefinition.Relationship)
				consulStore.StoreConsulKeyAsString(reqPrefix+"/capability", reqDefinition.Capability)
				consulStore.StoreConsulKeyAsString(reqPrefix+"/capability_name", reqDefinition.CapabilityName)
			}
		}
		capabilitiesPrefix := nodeTypePrefix + "/capabilities"
		for capName, capability := range nodeType.Capabilities {
			capabilityPrefix := capabilitiesPrefix + "/" + capName

			consulStore.StoreConsulKeyAsString(capabilityPrefix+"/name", capName)
			consulStore.StoreConsulKeyAsString(capabilityPrefix+"/type", capability.Type)
			consulStore.StoreConsulKeyAsString(capabilityPrefix+"/description", capability.Description)
			consulStore.StoreConsulKeyAsString(capabilityPrefix+"/occurrences/lower_bound", strconv.FormatUint(capability.Occurrences.LowerBound, 10))
			consulStore.StoreConsulKeyAsString(capabilityPrefix+"/occurrences/upper_bound", strconv.FormatUint(capability.Occurrences.UpperBound, 10))
			consulStore.StoreConsulKeyAsString(capabilityPrefix+"/valid_sources", strings.Join(capability.ValidSourceTypes, ","))
			capabilityPropsPrefix := capabilityPrefix + "/properties"
			for propName, propValue := range capability.Properties {
				propPrefix := capabilityPropsPrefix + "/" + propName
				storePropertyDefinition(ctx, propPrefix, propName, propValue)
			}
			capabilityAttrPrefix := capabilityPrefix + "/attributes"
			for attrName, attrValue := range capability.Attributes {
				attrPrefix := capabilityAttrPrefix + "/" + attrName
				storeAttributeDefinition(ctx, attrPrefix, attrName, attrValue)
			}
		}

		interfacesPrefix := nodeTypePrefix + "/interfaces"
		for intTypeName, intMap := range nodeType.Interfaces {
			intTypeName = strings.ToLower(intTypeName)
			for intName, intDef := range intMap {
				intName = strings.ToLower(intName)
				intPrefix := path.Join(interfacesPrefix, intTypeName, intName)
				consulStore.StoreConsulKeyAsString(intPrefix+"/name", intName)
				consulStore.StoreConsulKeyAsString(intPrefix+"/description", intDef.Description)

				for inputName, inputDef := range intDef.Inputs {
					inputPrefix := path.Join(intPrefix, "inputs", inputName)
					consulStore.StoreConsulKeyAsString(inputPrefix+"/name", inputName)
					isValueAssignment := false
					isPropertyDefinition := false
					if inputDef.ValueAssign != nil {
						storeValueAssignment(consulStore, inputPrefix+"/data", inputDef.ValueAssign)
						isValueAssignment = true
						if inputDef.ValueAssign.Type == tosca.ValueAssignmentFunction {
							f := inputDef.ValueAssign.GetFunction()
							opOutputFuncs := f.GetFunctionsByOperator(tosca.GetOperationOutputOperator)
							for _, oof := range opOutputFuncs {
								if len(oof.Operands) != 4 {
									return errors.Errorf("Invalid %q TOSCA function: %v", tosca.GetOperationOutputOperator, oof)
								}
								entityName := url.QueryEscape(oof.Operands[0].String())
								if entityName == "TARGET" || entityName == "SOURCE" {
									return errors.Errorf("Can't use SOURCE or TARGET keyword in a %q in node type context: %v", tosca.GetOperationOutputOperator, oof)
								}
								interfaceName := strings.ToLower(url.QueryEscape(oof.Operands[1].String()))
								operationName := strings.ToLower(url.QueryEscape(oof.Operands[2].String()))
								outputVariableName := url.QueryEscape(oof.Operands[3].String())
								consulStore.StoreConsulKeyAsString(nodeTypePrefix+"/interfaces/"+interfaceName+"/"+operationName+"/outputs/"+entityName+"/"+outputVariableName+"/expression", oof.String())
							}
						}
					}
					if inputDef.PropDef != nil {
						consulStore.StoreConsulKeyAsString(inputPrefix+"/type", inputDef.PropDef.Type)
						storeValueAssignment(consulStore, inputPrefix+"/default", inputDef.PropDef.Default)
						consulStore.StoreConsulKeyAsString(inputPrefix+"/description", inputDef.PropDef.Description)
						consulStore.StoreConsulKeyAsString(inputPrefix+"/status", inputDef.PropDef.Status)
						if inputDef.PropDef.Required == nil {
							// Required by default
							consulStore.StoreConsulKeyAsString(inputPrefix+"/required", "true")
						} else {
							consulStore.StoreConsulKeyAsString(inputPrefix+"/required", strconv.FormatBool(*inputDef.PropDef.Required))
						}
						isPropertyDefinition = true
					}

					consulStore.StoreConsulKeyAsString(inputPrefix+"/is_value_assignment", strconv.FormatBool(isValueAssignment))
					consulStore.StoreConsulKeyAsString(inputPrefix+"/is_property_definition", strconv.FormatBool(isPropertyDefinition))
				}
				if intDef.Implementation.Artifact != (tosca.ArtifactDefinition{}) {
					consulStore.StoreConsulKeyAsString(intPrefix+"/implementation/file", intDef.Implementation.Artifact.File)
					consulStore.StoreConsulKeyAsString(intPrefix+"/implementation/type", intDef.Implementation.Artifact.Type)
					consulStore.StoreConsulKeyAsString(intPrefix+"/implementation/repository", intDef.Implementation.Artifact.Repository)
					consulStore.StoreConsulKeyAsString(intPrefix+"/implementation/description", intDef.Implementation.Artifact.Description)
					consulStore.StoreConsulKeyAsString(intPrefix+"/implementation/deploy_path", intDef.Implementation.Artifact.DeployPath)

				} else {
					consulStore.StoreConsulKeyAsString(intPrefix+"/implementation/primary", path.Join(importPath, intDef.Implementation.Primary))
					consulStore.StoreConsulKeyAsString(intPrefix+"/implementation/dependencies", strings.Join(intDef.Implementation.Dependencies, ","))
					if intDef.Implementation.OperationHost != "" {
						if err := checkOperationHost(intDef.Implementation.OperationHost, false); err != nil {
							return err
						}
						consulStore.StoreConsulKeyAsString(intPrefix+"/implementation/operation_host", strings.ToUpper(intDef.Implementation.OperationHost))
					}
				}
			}
		}

		attributesPrefix := nodeTypePrefix + "/attributes"
		for attrName, attrDefinition := range nodeType.Attributes {
			attrPrefix := attributesPrefix + "/" + attrName
			storeAttributeDefinition(ctx, attrPrefix, attrName, attrDefinition)
			if attrDefinition.Default != nil && attrDefinition.Default.Type == tosca.ValueAssignmentFunction {
				f := attrDefinition.Default.GetFunction()
				opOutputFuncs := f.GetFunctionsByOperator(tosca.GetOperationOutputOperator)
				for _, oof := range opOutputFuncs {
					if len(oof.Operands) != 4 {
						return errors.Errorf("Invalid %q TOSCA function: %v", tosca.GetOperationOutputOperator, oof)
					}
					entityName := url.QueryEscape(oof.Operands[0].String())
					if entityName == "TARGET" || entityName == "SOURCE" {
						return errors.Errorf("Can't use SOURCE or TARGET keyword in a %q in node type context: %v", tosca.GetOperationOutputOperator, oof)
					}
					interfaceName := strings.ToLower(url.QueryEscape(oof.Operands[1].String()))
					operationName := strings.ToLower(url.QueryEscape(oof.Operands[2].String()))
					outputVariableName := url.QueryEscape(oof.Operands[3].String())
					consulStore.StoreConsulKeyAsString(nodeTypePrefix+"/interfaces/"+interfaceName+"/"+operationName+"/outputs/"+entityName+"/"+outputVariableName+"/expression", oof.String())
				}
			}
		}

		artifactsPrefix := nodeTypePrefix + "/artifacts"
		for artName, artDef := range nodeType.Artifacts {
			artPrefix := artifactsPrefix + "/" + artName
			consulStore.StoreConsulKeyAsString(artPrefix+"/name", artName)
			consulStore.StoreConsulKeyAsString(artPrefix+"/description", artDef.Description)
			consulStore.StoreConsulKeyAsString(artPrefix+"/file", path.Join(importPath, artDef.File))
			consulStore.StoreConsulKeyAsString(artPrefix+"/type", artDef.Type)
			consulStore.StoreConsulKeyAsString(artPrefix+"/repository", artDef.Repository)
			consulStore.StoreConsulKeyAsString(artPrefix+"/deploy_path", artDef.DeployPath)
		}

	}
	return nil
}

// storeRelationshipTypes stores topology relationships types
func storeRelationshipTypes(ctx context.Context, topology tosca.Topology, topologyPrefix, importPath string) error {
	consulStore := ctx.Value(consulStoreKey).(consulutil.ConsulStore)
	for relationName, relationType := range topology.RelationshipTypes {
		relationTypePrefix := path.Join(topologyPrefix, "types", relationName)
		storeCommonType(consulStore, relationType.Type, relationTypePrefix)
		consulStore.StoreConsulKeyAsString(relationTypePrefix+"/name", relationName)
		propertiesPrefix := relationTypePrefix + "/properties"
		for propName, propDefinition := range relationType.Properties {
			propPrefix := propertiesPrefix + "/" + propName
			storePropertyDefinition(ctx, propPrefix, propName, propDefinition)
		}
		attributesPrefix := relationTypePrefix + "/attributes"
		for attrName, attrDefinition := range relationType.Attributes {
			attrPrefix := attributesPrefix + "/" + attrName
			storeAttributeDefinition(ctx, attrPrefix, attrName, attrDefinition)
			if attrDefinition.Default != nil && attrDefinition.Default.Type == tosca.ValueAssignmentFunction {
				f := attrDefinition.Default.GetFunction()
				opOutputFuncs := f.GetFunctionsByOperator(tosca.GetOperationOutputOperator)
				for _, oof := range opOutputFuncs {
					if len(oof.Operands) != 4 {
						return errors.Errorf("Invalid %q TOSCA function: %v", tosca.GetOperationOutputOperator, oof)
					}
					entityName := url.QueryEscape(oof.Operands[0].String())

					interfaceName := strings.ToLower(url.QueryEscape(oof.Operands[1].String()))
					operationName := strings.ToLower(url.QueryEscape(oof.Operands[2].String()))
					outputVariableName := url.QueryEscape(oof.Operands[3].String())
					consulStore.StoreConsulKeyAsString(relationTypePrefix+"/interfaces/"+interfaceName+"/"+operationName+"/outputs/"+entityName+"/"+outputVariableName+"/expression", oof.String())
				}
			}
		}

		interfacesPrefix := relationTypePrefix + "/interfaces"
		for intTypeName, intMap := range relationType.Interfaces {
			intTypeName = strings.ToLower(intTypeName)
			for intName, intDef := range intMap {
				intName = strings.ToLower(intName)
				intPrefix := path.Join(interfacesPrefix, intTypeName, intName)
				consulStore.StoreConsulKeyAsString(intPrefix+"/name", intName)
				consulStore.StoreConsulKeyAsString(intPrefix+"/description", intDef.Description)

				for inputName, inputDef := range intDef.Inputs {
					inputPrefix := path.Join(intPrefix, "inputs", inputName)
					consulStore.StoreConsulKeyAsString(inputPrefix+"/name", inputName)
					isValueAssignement := false
					isPropertyDefinition := false
					if inputDef.ValueAssign != nil {
						storeValueAssignment(consulStore, inputPrefix+"/data", inputDef.ValueAssign)
						isValueAssignement = true
						if inputDef.ValueAssign.Type == tosca.ValueAssignmentFunction {
							f := inputDef.ValueAssign.GetFunction()
							opOutputFuncs := f.GetFunctionsByOperator(tosca.GetOperationOutputOperator)
							for _, oof := range opOutputFuncs {
								if len(oof.Operands) != 4 {
									return errors.Errorf("Invalid %q TOSCA function: %v", tosca.GetOperationOutputOperator, oof)
								}
								entityName := url.QueryEscape(oof.Operands[0].String())
								if entityName == "TARGET" || entityName == "SOURCE" {
									return errors.Errorf("Can't use SOURCE or TARGET keyword in a %q in node type context: %v", tosca.GetOperationOutputOperator, oof)
								}
								interfaceName := strings.ToLower(url.QueryEscape(oof.Operands[1].String()))
								operationName := strings.ToLower(url.QueryEscape(oof.Operands[2].String()))
								outputVariableName := url.QueryEscape(oof.Operands[3].String())
								consulStore.StoreConsulKeyAsString(relationTypePrefix+"/interfaces/"+interfaceName+"/"+operationName+"/outputs/"+entityName+"/"+outputVariableName+"/expression", oof.String())
							}
						}
					}
					if inputDef.PropDef != nil {
						consulStore.StoreConsulKeyAsString(inputPrefix+"/type", inputDef.PropDef.Type)
						storeValueAssignment(consulStore, inputPrefix+"/default", inputDef.PropDef.Default)
						consulStore.StoreConsulKeyAsString(inputPrefix+"/description", inputDef.PropDef.Description)
						consulStore.StoreConsulKeyAsString(inputPrefix+"/status", inputDef.PropDef.Status)
						if inputDef.PropDef.Required == nil {
							consulStore.StoreConsulKeyAsString(inputPrefix+"/required", "true")
						} else {
							consulStore.StoreConsulKeyAsString(inputPrefix+"/required", strconv.FormatBool(*inputDef.PropDef.Required))
						}

						isPropertyDefinition = true
					}

					consulStore.StoreConsulKeyAsString(inputPrefix+"/is_value_assignment", strconv.FormatBool(isValueAssignement))
					consulStore.StoreConsulKeyAsString(inputPrefix+"/is_property_definition", strconv.FormatBool(isPropertyDefinition))
				}
				consulStore.StoreConsulKeyAsString(intPrefix+"/implementation/primary", path.Join(importPath, intDef.Implementation.Primary))
				consulStore.StoreConsulKeyAsString(intPrefix+"/implementation/dependencies", strings.Join(intDef.Implementation.Dependencies, ","))
				if intDef.Implementation.OperationHost != "" {
					if err := checkOperationHost(intDef.Implementation.OperationHost, true); err != nil {
						return err
					}
					consulStore.StoreConsulKeyAsString(intPrefix+"/implementation/operation_host", strings.ToUpper(intDef.Implementation.OperationHost))
				}
			}
		}

		artifactsPrefix := relationTypePrefix + "/artifacts"
		for artName, artDef := range relationType.Artifacts {
			artPrefix := artifactsPrefix + "/" + artName
			consulStore.StoreConsulKeyAsString(artPrefix+"/name", artName)
			consulStore.StoreConsulKeyAsString(artPrefix+"/description", artDef.Description)
			consulStore.StoreConsulKeyAsString(artPrefix+"/file", path.Join(importPath, artDef.File))
			consulStore.StoreConsulKeyAsString(artPrefix+"/type", artDef.Type)
			consulStore.StoreConsulKeyAsString(artPrefix+"/repository", artDef.Repository)
			consulStore.StoreConsulKeyAsString(artPrefix+"/deploy_path", artDef.DeployPath)
		}

		consulStore.StoreConsulKeyAsString(relationTypePrefix+"/valid_target_type", strings.Join(relationType.ValidTargetTypes, ", "))

	}
	return nil
}

// storeCapabilityTypes stores topology capabilities types
func storeCapabilityTypes(ctx context.Context, topology tosca.Topology, topologyPrefix string) {
	consulStore := ctx.Value(consulStoreKey).(consulutil.ConsulStore)
	for capabilityTypeName, capabilityType := range topology.CapabilityTypes {
		capabilityTypePrefix := path.Join(topologyPrefix, "types", capabilityTypeName)
		storeCommonType(consulStore, capabilityType.Type, capabilityTypePrefix)
		consulStore.StoreConsulKeyAsString(capabilityTypePrefix+"/name", capabilityTypeName)
		propertiesPrefix := capabilityTypePrefix + "/properties"
		for propName, propDefinition := range capabilityType.Properties {
			propPrefix := propertiesPrefix + "/" + propName
			storePropertyDefinition(ctx, propPrefix, propName, propDefinition)
		}
		attributesPrefix := capabilityTypePrefix + "/attributes"
		for attrName, attrDefinition := range capabilityType.Attributes {
			attrPrefix := attributesPrefix + "/" + attrName
			storeAttributeDefinition(ctx, attrPrefix, attrName, attrDefinition)
		}
		consulStore.StoreConsulKeyAsString(capabilityTypePrefix+"/valid_source_types", strings.Join(capabilityType.ValidSourceTypes, ","))
	}
}

// storeTypes stores topology types
func storeArtifactTypes(ctx context.Context, topology tosca.Topology, topologyPrefix string) {
	consulStore := ctx.Value(consulStoreKey).(consulutil.ConsulStore)
	typesPrefix := path.Join(topologyPrefix, "types")
	for artTypeName, artType := range topology.ArtifactTypes {
		artTypePrefix := path.Join(typesPrefix, artTypeName)
		storeCommonType(consulStore, artType.Type, artTypePrefix)
		consulStore.StoreConsulKeyAsString(artTypePrefix+"/name", artTypeName)
		consulStore.StoreConsulKeyAsString(artTypePrefix+"/mime_type", artType.MimeType)
		consulStore.StoreConsulKeyAsString(artTypePrefix+"/file_ext", strings.Join(artType.FileExt, ","))
		propertiesPrefix := artTypePrefix + "/properties"
		for propName, propDefinition := range artType.Properties {
			propPrefix := propertiesPrefix + "/" + propName
			storePropertyDefinition(ctx, propPrefix, propName, propDefinition)
		}
	}
}

// storeWorkflows stores topology workflows
func storeWorkflows(ctx context.Context, topology tosca.Topology, deploymentID string) {
	consulStore := ctx.Value(consulStoreKey).(consulutil.ConsulStore)
	workflowsPrefix := path.Join(consulutil.DeploymentKVPrefix, deploymentID, "workflows")
	for wfName, workflow := range topology.TopologyTemplate.Workflows {
		workflowPrefix := workflowsPrefix + "/" + url.QueryEscape(wfName)
		for stepName, step := range workflow.Steps {
			stepPrefix := workflowPrefix + "/steps/" + url.QueryEscape(stepName)
			consulStore.StoreConsulKeyAsString(stepPrefix+"/target", step.Target)
			if step.TargetRelationShip != "" {
				consulStore.StoreConsulKeyAsString(stepPrefix+"/target_relationship", step.TargetRelationShip)
<<<<<<< HEAD
			}
			if step.OperationHost != "" {
				consulStore.StoreConsulKeyAsString(stepPrefix+"/operation_host", strings.ToUpper(step.OperationHost))
			}
			if step.Activity.CallOperation != "" {
				// Preserve case for requirement and target node name in case of relationship operation
				opSlice := strings.SplitN(step.Activity.CallOperation, "/", 2)
				opSlice[0] = strings.ToLower(opSlice[0])
				consulStore.StoreConsulKeyAsString(stepPrefix+"/activity/call-operation", strings.Join(opSlice, "/"))
=======
>>>>>>> 0172605a
			}
			if step.OperationHost != "" {
				consulStore.StoreConsulKeyAsString(stepPrefix+"/operation_host", step.OperationHost)
			}
			activitiesPrefix := stepPrefix + "/activities"
			for actIndex, activity := range step.Activities {
				activityPrefix := activitiesPrefix + "/" + strconv.Itoa(actIndex)
				if activity.CallOperation != "" {
					// Preserve case for requirement and target node name in case of relationship operation
					opSlice := strings.SplitN(activity.CallOperation, "/", 2)
					opSlice[0] = strings.ToLower(opSlice[0])
					consulStore.StoreConsulKeyAsString(activityPrefix+"/call-operation", strings.Join(opSlice, "/"))
				}
				if activity.Delegate != "" {
					consulStore.StoreConsulKeyAsString(activityPrefix+"/delegate", strings.ToLower(activity.Delegate))
				}
				if activity.SetState != "" {
					consulStore.StoreConsulKeyAsString(activityPrefix+"/set-state", strings.ToLower(activity.SetState))
				}
			}
			for _, next := range step.OnSuccess {
				// store in consul a prefix for the next step to be executed ; this prefix is stepPrefix/next/onSucces_value
				consulStore.StoreConsulKeyAsString(fmt.Sprintf("%s/next/%s", stepPrefix, url.QueryEscape(next)), "")
			}
		}
	}
}

// createInstancesForNode checks if the given node is hosted on a Scalable node, stores the number of required instances and sets the instance's status to INITIAL
func createInstancesForNode(ctx context.Context, kv *api.KV, deploymentID, nodeName string) error {
	consulStore := ctx.Value(consulStoreKey).(consulutil.ConsulStore)
	nbInstances, err := GetDefaultNbInstancesForNode(kv, deploymentID, nodeName)
	if err != nil {
		return err
	}
	createNodeInstances(consulStore, kv, nbInstances, deploymentID, nodeName)
	ip, networkNodeName, err := checkFloattingIP(kv, deploymentID, nodeName)
	if err != nil {
		return err
	}
	if ip {
		createNodeInstances(consulStore, kv, nbInstances, deploymentID, networkNodeName)
	}

	bs, bsNames, err := checkBlockStorage(kv, deploymentID, nodeName)
	if err != nil {
		return err
	}

	if bs {
		for _, name := range bsNames {
			createNodeInstances(consulStore, kv, nbInstances, deploymentID, name)
		}

	}
	return nil
}

func registerImplementationTypes(ctx context.Context, kv *api.KV, deploymentID string) error {
	// We use synchronous communication with consul here to allow to check for duplicates
	types, err := GetTypes(kv, deploymentID)
	if err != nil {
		return err
	}
	for _, t := range types {
		isImpl, err := IsTypeDerivedFrom(kv, deploymentID, t, "tosca.artifacts.Implementation")
		if err != nil {
			if IsTypeMissingError(err) {
				// Bypassing this error it may happen in case of an used type let's trust Alien
				events.SimpleLogEntry(events.WARN, deploymentID).RegisterAsString(fmt.Sprintf("[WARNING] %s", err))
				continue
			}
			return err
		}
		if isImpl {
			extensions, err := GetArtifactTypeExtensions(kv, deploymentID, t)
			if err != nil {
				return err
			}
			for _, ext := range extensions {
				ext = strings.ToLower(ext)
				check, err := GetImplementationArtifactForExtension(kv, deploymentID, ext)
				if err != nil {
					return err
				}
				if check != "" {
					return errors.Errorf("Duplicate implementation artifact file extension %q found in artifact %q and %q", ext, check, t)
				}
				extPath := path.Join(consulutil.DeploymentKVPrefix, deploymentID, "topology", implementationArtifactsExtensionsPath, ext)
				_, err = kv.Put(&api.KVPair{Key: extPath, Value: []byte(t)}, nil)
				if err != nil {
					return errors.Wrap(err, consulutil.ConsulGenericErrMsg)
				}
			}
		}
	}

	return nil
}

// enhanceNodes walk through the topology nodes an for each of them if needed it creates the instances and fix alien BlockStorage declaration
func enhanceNodes(ctx context.Context, kv *api.KV, deploymentID string) error {
	ctxStore, errGroup, consulStore := consulutil.WithContext(ctx)
	ctxStore = context.WithValue(ctxStore, consulStoreKey, consulStore)
	nodes, err := GetNodes(kv, deploymentID)
	if err != nil {
		return err
	}
	computes := make([]string, 0)
	for _, nodeName := range nodes {
		err = fixGetOperationOutputForRelationship(ctx, kv, deploymentID, nodeName)
		if err != nil {
			return err
		}
		err = fixGetOperationOutputForHost(ctxStore, kv, deploymentID, nodeName)
		if err != nil {
			return err
		}
		err = createInstancesForNode(ctxStore, kv, deploymentID, nodeName)
		if err != nil {
			return err
		}
		err = fixAlienBlockStorages(ctxStore, kv, deploymentID, nodeName)
		if err != nil {
			return err
		}
		var isCompute bool
		isCompute, err = IsNodeDerivedFrom(kv, deploymentID, nodeName, "tosca.nodes.Compute")
		if err != nil {
			return err
		}
		if isCompute {
			computes = append(computes, nodeName)
		}
	}
	for _, nodeName := range computes {

		err = createMissingBlockStorageForNode(consulStore, kv, deploymentID, nodeName)
		if err != nil {
			return err
		}
	}
	err = errGroup.Wait()
	if err != nil {
		return err
	}

	_, errGroup, consulStore = consulutil.WithContext(ctx)
	for _, nodeName := range nodes {
		err = createRelationshipInstances(consulStore, kv, deploymentID, nodeName)
		if err != nil {
			return err
		}
	}
	return errGroup.Wait()
}

// In this function we iterate over all node to know which node need to have an HOST output and search for this HOST and tell him to export this output
func fixGetOperationOutputForHost(ctx context.Context, kv *api.KV, deploymentID, nodeName string) error {
	nodeType, err := GetNodeType(kv, deploymentID, nodeName)
	if nodeType != "" && err == nil {
		interfacesPrefix := path.Join(consulutil.DeploymentKVPrefix, deploymentID, "topology", "types", nodeType, "interfaces")
		interfacesNamesPaths, _, err := kv.Keys(interfacesPrefix+"/", "/", nil)
		if err != nil {
			return err
		}
		for _, interfaceNamePath := range interfacesNamesPaths {
			operationsPaths, _, err := kv.Keys(interfaceNamePath+"/", "/", nil)
			if err != nil {
				return err
			}
			for _, operationPath := range operationsPaths {
				outputsPrefix := path.Join(operationPath, "outputs", "HOST")
				outputsNamesPaths, _, err := kv.Keys(outputsPrefix+"/", "/", nil)
				if err != nil {
					return err
				}
				if outputsNamesPaths == nil || len(outputsNamesPaths) == 0 {
					continue
				}
				for _, outputNamePath := range outputsNamesPaths {
					hostedOn, err := GetHostedOnNode(kv, deploymentID, nodeName)
					if err != nil {
						return nil
					} else if hostedOn == "" {
						return errors.New("Fail to get the hostedOn to fix the output")
					}
					if hostedNodeType, err := GetNodeType(kv, deploymentID, hostedOn); hostedNodeType != "" && err == nil {
						consulutil.StoreConsulKeyAsString(path.Join(consulutil.DeploymentKVPrefix, deploymentID, "topology", "types", hostedNodeType, "interfaces", path.Base(interfaceNamePath), path.Base(operationPath), "outputs", "SELF", path.Base(outputNamePath), "expression"), "get_operation_output: [SELF,"+path.Base(interfaceNamePath)+","+path.Base(operationPath)+","+path.Base(outputNamePath)+"]")
					}
				}
			}
		}
	}
	if err != nil {
		return err
	}

	return nil
}

// This function help us to fix the get_operation_output when it on a relationship, to tell to the SOURCE or TARGET to store the exported value in consul
// Ex: To get an variable from a past operation or a future operation
func fixGetOperationOutputForRelationship(ctx context.Context, kv *api.KV, deploymentID, nodeName string) error {
	reqPath := path.Join(consulutil.DeploymentKVPrefix, deploymentID, "topology", "nodes", nodeName, "requirements")
	reqName, _, err := kv.Keys(reqPath+"/", "/", nil)
	if err != nil {
		return err
	}
	for _, reqKeyIndex := range reqName {
		relationshipType, err := GetRelationshipForRequirement(kv, deploymentID, nodeName, path.Base(reqKeyIndex))
		if err != nil {
			return err
		}
		relationshipPrefix := path.Join(consulutil.DeploymentKVPrefix, deploymentID, "topology", "types", relationshipType, "interfaces")
		interfaceNamesPaths, _, err := kv.Keys(relationshipPrefix+"/", "/", nil)
		if err != nil {
			return err
		}
		for _, interfaceNamePath := range interfaceNamesPaths {
			operationsNamesPaths, _, err := kv.Keys(interfaceNamePath+"/", "/", nil)
			if err != nil {
				return err
			}
			for _, operationNamePath := range operationsNamesPaths {
				modEntityNamesPaths, _, err := kv.Keys(operationNamePath+"/outputs/", "/", nil)
				if err != nil {
					return err
				}
				for _, modEntityNamePath := range modEntityNamesPaths {
					outputsNamesPaths, _, _ := kv.Keys(modEntityNamePath+"/", "/", nil)
					if err != nil {
						return err
					}
					for _, outputNamePath := range outputsNamesPaths {
						if path.Base(modEntityNamePath) != "SOURCE" || path.Base(modEntityNamePath) != "TARGET" {
							continue
						}
						var nodeType string
						if path.Base(modEntityNamePath) == "SOURCE" {
							nodeType, _ = GetNodeType(kv, deploymentID, nodeName)
						} else if path.Base(modEntityNamePath) == "TARGET" {
							targetNode, err := GetTargetNodeForRequirement(kv, deploymentID, nodeName, reqKeyIndex)
							if err != nil {
								return err
							}
							nodeType, _ = GetNodeType(kv, deploymentID, targetNode)
						}
						consulutil.StoreConsulKeyAsString(path.Join(consulutil.DeploymentKVPrefix, deploymentID, "topology", "types", nodeType, "interfaces", path.Base(interfaceNamePath), path.Base(operationNamePath), "outputs", "SELF", path.Base(outputNamePath), "expression"), "get_operation_output: [SELF,"+path.Base(interfaceNamePath)+","+path.Base(operationNamePath)+","+path.Base(outputNamePath)+"]")
					}
				}
			}
		}

	}
	return nil
}

// fixAlienBlockStorages rewrites the relationship between a BlockStorage and a Compute to match the TOSCA specification
func fixAlienBlockStorages(ctx context.Context, kv *api.KV, deploymentID, nodeName string) error {
	isBS, err := IsNodeDerivedFrom(kv, deploymentID, nodeName, "tosca.nodes.BlockStorage")
	if err != nil {
		return err
	}
	if isBS {
		attachReqs, err := GetRequirementsKeysByTypeForNode(kv, deploymentID, nodeName, "attachment")
		if err != nil {
			return err
		}
		for _, attachReq := range attachReqs {
			req := tosca.RequirementAssignment{}
			req.Node = nodeName
			kvp, _, err := kv.Get(path.Join(attachReq, "node"), nil)
			if err != nil {
				return errors.Wrapf(err, "Failed to fix Alien-specific BlockStorage %q", nodeName)
			}
			var computeNodeName string
			if kvp != nil {
				computeNodeName = string(kvp.Value)
			}
			kvp, _, err = kv.Get(path.Join(attachReq, "capability"), nil)
			if err != nil {
				return errors.Wrapf(err, "Failed to fix Alien-specific BlockStorage %q", nodeName)
			}
			if kvp != nil {
				req.Capability = string(kvp.Value)
			}
			kvp, _, err = kv.Get(path.Join(attachReq, "relationship"), nil)
			if err != nil {
				return errors.Wrapf(err, "Failed to fix Alien-specific BlockStorage %q", nodeName)
			}
			if kvp != nil {
				req.Relationship = string(kvp.Value)
			}
			found, device, err := GetNodeProperty(kv, deploymentID, nodeName, "device")
			if err != nil {
				return errors.Wrapf(err, "Failed to fix Alien-specific BlockStorage %q", nodeName)
			}
			if found {
				va := &tosca.ValueAssignment{}
				req.RelationshipProps = make(map[string]*tosca.ValueAssignment)
				if device != "" {
					err = yaml.Unmarshal([]byte(device), &va)
					if err != nil {
						return errors.Wrapf(err, "Failed to fix Alien-specific BlockStorage %q, failed to parse device property", nodeName)
					}
				}
				req.RelationshipProps["device"] = va
			}

			newReqID, err := GetNbRequirementsForNode(kv, deploymentID, computeNodeName)
			if err != nil {
				return err
			}

			// Do not share the consul store as we have to compute the number of requirements for nodes and as we will modify it asynchronously it may lead to overwriting
			ctxStore, errgroup, consulStore := consulutil.WithContext(ctx)
			ctxStore = context.WithValue(ctxStore, consulStoreKey, consulStore)

			storeRequirementAssignment(ctxStore, req, path.Join(consulutil.DeploymentKVPrefix, deploymentID, "topology/nodes", computeNodeName, "requirements", fmt.Sprint(newReqID)), "local_storage")

			err = errgroup.Wait()
			if err != nil {
				return err
			}
		}

	}

	return nil
}

/**
This function create a given number of floating IP instances
*/
func createNodeInstances(consulStore consulutil.ConsulStore, kv *api.KV, numberInstances uint32, deploymentID, nodeName string) {

	nodePath := path.Join(consulutil.DeploymentKVPrefix, deploymentID, "topology", "nodes", nodeName)

	consulStore.StoreConsulKeyAsString(path.Join(nodePath, "nbInstances"), strconv.FormatUint(uint64(numberInstances), 10))

	for i := uint32(0); i < numberInstances; i++ {
		instanceName := strconv.FormatUint(uint64(i), 10)
		createNodeInstance(consulStore, deploymentID, nodeName, instanceName)
	}
}

/**
This function check if a nodes need a floating IP, and return the name of Floating IP node.
*/
func checkFloattingIP(kv *api.KV, deploymentID, nodeName string) (bool, string, error) {
	requirementsKey, err := GetRequirementsKeysByTypeForNode(kv, deploymentID, nodeName, "network")
	if err != nil {
		return false, "", err
	}

	for _, requirement := range requirementsKey {
		capability, _, err := kv.Get(path.Join(requirement, "capability"), nil)
		if err != nil {
			return false, "", errors.Wrap(err, consulutil.ConsulGenericErrMsg)
		} else if capability == nil {
			continue
		}

		res, err := IsTypeDerivedFrom(kv, deploymentID, string(capability.Value), "janus.capabilities.openstack.FIPConnectivity")
		if err != nil {
			return false, "", err
		}

		if res {
			networkNode, _, err := kv.Get(path.Join(requirement, "node"), nil)
			if err != nil {
				return false, "", errors.Wrap(err, consulutil.ConsulGenericErrMsg)

			}
			return true, string(networkNode.Value), nil
		}
	}

	return false, "", nil
}

// createInstancesForNode checks if the given node is hosted on a Scalable node, stores the number of required instances and sets the instance's status to INITIAL
func createMissingBlockStorageForNode(consulStore consulutil.ConsulStore, kv *api.KV, deploymentID, nodeName string) error {
	requirementsKey, err := GetRequirementsKeysByTypeForNode(kv, deploymentID, nodeName, "local_storage")
	if err != nil {
		return err
	}

	nbInstances, err := GetNbInstancesForNode(kv, deploymentID, nodeName)
	if err != nil {
		return err
	}

	var bsName []string

	for _, requirement := range requirementsKey {
		capability, _, err := kv.Get(path.Join(requirement, "capability"), nil)
		if err != nil {
			return errors.Wrap(err, consulutil.ConsulGenericErrMsg)
		} else if capability == nil {
			continue
		}

		bsNode, _, err := kv.Get(path.Join(requirement, "node"), nil)
		if err != nil {
			return errors.Wrap(err, consulutil.ConsulGenericErrMsg)

		}

		bsName = append(bsName, string(bsNode.Value))
	}

	for _, name := range bsName {
		createNodeInstances(consulStore, kv, nbInstances, deploymentID, name)
	}

	return nil
}

/**
This function check if a nodes need a floating IP, and return the name of Floating IP node.
*/
func checkBlockStorage(kv *api.KV, deploymentID, nodeName string) (bool, []string, error) {
	requirementsKey, err := GetRequirementsKeysByTypeForNode(kv, deploymentID, nodeName, "local_storage")
	if err != nil {
		return false, nil, err
	}

	var bsName []string

	for _, requirement := range requirementsKey {
		capability, _, err := kv.Get(path.Join(requirement, "capability"), nil)
		if err != nil {
			return false, nil, errors.Wrap(err, consulutil.ConsulGenericErrMsg)
		} else if capability == nil {
			continue
		}

		bsNode, _, err := kv.Get(path.Join(requirement, "node"), nil)
		if err != nil {
			return false, nil, errors.Wrap(err, consulutil.ConsulGenericErrMsg)

		}

		bsName = append(bsName, string(bsNode.Value))
	}

	return true, bsName, nil
}

func checkOperationHost(operationHost string, isRelationshipType bool) error {
	operationHostUpper := strings.ToUpper(operationHost)
	if isRelationshipType {
		// Allowed values are SOURCE, TARGET and ORCHESTRATOR
		switch operationHostUpper {
		case "ORCHESTRATOR":
		case "SOURCE":
		case "TARGET":
			return nil
		default:
			return errors.Errorf("Invalid value for Implementation operation_host property associated to a relationship type :%q", operationHost)

		}
	} else {
		// Allowed values are SELF, HOST and ORCHESTRATOR
		switch operationHostUpper {
		case "HOST":
		case "ORCHESTRATOR":
		case "SELF":
			return nil
		default:
			return errors.Errorf("Invalid value for Implementation operation_host property associated to non-relationship type:%q", operationHost)

		}
	}
	return nil
}<|MERGE_RESOLUTION|>--- conflicted
+++ resolved
@@ -715,21 +715,9 @@
 			consulStore.StoreConsulKeyAsString(stepPrefix+"/target", step.Target)
 			if step.TargetRelationShip != "" {
 				consulStore.StoreConsulKeyAsString(stepPrefix+"/target_relationship", step.TargetRelationShip)
-<<<<<<< HEAD
 			}
 			if step.OperationHost != "" {
 				consulStore.StoreConsulKeyAsString(stepPrefix+"/operation_host", strings.ToUpper(step.OperationHost))
-			}
-			if step.Activity.CallOperation != "" {
-				// Preserve case for requirement and target node name in case of relationship operation
-				opSlice := strings.SplitN(step.Activity.CallOperation, "/", 2)
-				opSlice[0] = strings.ToLower(opSlice[0])
-				consulStore.StoreConsulKeyAsString(stepPrefix+"/activity/call-operation", strings.Join(opSlice, "/"))
-=======
->>>>>>> 0172605a
-			}
-			if step.OperationHost != "" {
-				consulStore.StoreConsulKeyAsString(stepPrefix+"/operation_host", step.OperationHost)
 			}
 			activitiesPrefix := stepPrefix + "/activities"
 			for actIndex, activity := range step.Activities {
